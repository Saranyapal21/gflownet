__pycache__/
.idea/
datasets
easy_run_1
old
*.pyc
*.pyo
*.sw*
sh/
*.txt
<<<<<<< HEAD
.vscode/
external/
!requirements.txt
.DS_Store
=======
!requirements.txt
.vscode
*.DS_Store
external/
>>>>>>> 9030fcaa
<|MERGE_RESOLUTION|>--- conflicted
+++ resolved
@@ -8,14 +8,7 @@
 *.sw*
 sh/
 *.txt
-<<<<<<< HEAD
 .vscode/
 external/
 !requirements.txt
-.DS_Store
-=======
-!requirements.txt
-.vscode
-*.DS_Store
-external/
->>>>>>> 9030fcaa
+.DS_Store