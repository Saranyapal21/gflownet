_target_: gflownet.utils.logger.Logger

do:
  online: False
  times: False

project_name: "GFlowNet"

# Train metrics
train:
  period: 1
# Test metrics
test:
  first_it: True
  period: 100
  n: 100
  kde:
    bandwidth: 0.1
    kernel: gaussian
<<<<<<< HEAD
  n_top_k: 5000
  top_k: 100
  top_k_period: -1
=======
  # Number of backward trajectories to estimate the log likelihood of each test data point
  n_trajs_logprobs: 10
  # Maximum number of test data points to compute log likelihood probs.
  max_data_logprobs: 1e5
>>>>>>> e4045c01
# Oracle metrics
oracle:
  period: 100000
  k:
    - 1
    - 10
    - 100
# Policy model checkpoints
checkpoints:
  period: 1000

# Log dir
logdir:
  root: ./logs
  ckpts: ckpts
  overwrite: True
debug: False
lightweight: False
progress: True
context: "0"<|MERGE_RESOLUTION|>--- conflicted
+++ resolved
@@ -17,16 +17,13 @@
   kde:
     bandwidth: 0.1
     kernel: gaussian
-<<<<<<< HEAD
   n_top_k: 5000
   top_k: 100
   top_k_period: -1
-=======
   # Number of backward trajectories to estimate the log likelihood of each test data point
   n_trajs_logprobs: 10
   # Maximum number of test data points to compute log likelihood probs.
   max_data_logprobs: 1e5
->>>>>>> e4045c01
 # Oracle metrics
 oracle:
   period: 100000
