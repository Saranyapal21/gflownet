import argparse
import copy
import gzip
import heapq
import itertools
import os
import pickle
from collections import defaultdict
from itertools import count

import numpy as np
from scipy.stats import norm
from tqdm import tqdm
import torch
import torch.nn as nn
from torch.distributions.categorical import Categorical

from oracles import linearToy, toyHamiltonian, PottsEnergy, seqfoldScore, nupackScore


parser = argparse.ArgumentParser()

parser.add_argument("--device", default="cpu", type=str)
parser.add_argument("--save_path", default="results/flow_insp_0.pkl.gz", type=str)
parser.add_argument("--progress", action="store_true")

#
parser.add_argument("--learning_rate", default=1e-4, help="Learning rate", type=float)
parser.add_argument("--opt", default="adam", type=str)
parser.add_argument("--adam_beta1", default=0.9, type=float)
parser.add_argument("--adam_beta2", default=0.999, type=float)
parser.add_argument("--momentum", default=0.9, type=float)
parser.add_argument("--mbsize", default=16, help="Minibatch size", type=int)
parser.add_argument("--train_to_sample_ratio", default=1, type=float)
parser.add_argument("--n_hid", default=256, type=int)
parser.add_argument("--n_layers", default=2, type=int)
parser.add_argument("--n_train_steps", default=20000, type=int)
parser.add_argument(
    "--num_empirical_loss",
    default=200000,
    type=int,
    help="Number of samples used to compute the empirical distribution loss",
)
parser.add_argument("--clip_grad_norm", default=0.0, type=float)

# Environment
parser.add_argument("--func", default="arbitrary_i")
parser.add_argument(
    "--horizon",
    default=42,
    help="Maximum number of episodes; maximum sequence length",
    type=int,
)
parser.add_argument("--nalphabet", default=4, type=int)

# Flownet
parser.add_argument("--bootstrap_tau", default=0.0, type=float)

# Comet
parser.add_argument("--comet_project", default="aptamers-al", type=str)
parser.add_argument(
    "-t", "--tags", nargs="*", help="Comet.ml tags", default=[], type=str
)

# Float and Long tensors
_dev = [torch.device("cpu")]
tf = lambda x: torch.FloatTensor(x).to(_dev[0])
tl = lambda x: torch.LongTensor(x).to(_dev[0])


def set_device(dev):
    _dev[0] = dev


class AptamerSeq:
    """
    Aptamer sequence environment

    Attributes
    ----------
    horizon : int
        Maximum length of the sequences

    nalphabet : int
        Number of letters in the alphabet

    seq : list
        Representation of a sequence (state), as a list of length horizon where each
        element is the index of a letter in the alphabet, from 0 to (nalphabet - 1).

    done : bool
        True if the sequence has reached a terminal state (maximum length, or stop
        action executed.

    func : str
<<<<<<< HEAD
        Name of reward function

    proxy : func
        A proxy model
    """

    def __init__(
        self, horizon=42, nalphabet=4, func=None, proxy=None, allow_backward=False
=======
        Name of the reward function

    proxy : lambda
        Proxy model
    """

    def __init__(
        self, horizon=42, nalphabet=4, func="default", proxy=None, allow_backward=False
>>>>>>> 97cebfba
    ):
        self.horizon = horizon
        self.nalphabet = nalphabet
        self.seq = []
        self.done = False
        self.func = func
        if proxy:
            self.proxy = proxy
        else:
            self.proxy = {
                "default": None,
                "arbitrary_i": self.reward_arbitrary_i,
                "linear": linearToy,
                "innerprod": toyHamiltonian,
                "potts": PottsEnergy,
                "seqfold": seqfoldScore,
                "nupack": nupackScore,
<<<<<<< HEAD
=======
                "proxy": proxy,
>>>>>>> 97cebfba
            }[self.func]
        self.reward = (
            lambda x: 0
            if not self.done
            else self.energy2reward(self.proxy(self.seq2oracle(x)))
        )
        self.allow_backward = allow_backward
        self._true_density = None

    def reward_arbitrary_i(self, seq):
        if len(seq) > 0:
            return (seq[-1] + 1) * len(seq)
        else:
            return 0

    def seq2oracle(self, seq):
        """
        Prepares a sequence in "GFlowNet format" for the oracles.
        """
        queries = np.array(seq)
        if queries.ndim == 1:
            queries = queries[np.newaxis, ...]
        queries += 1
        queries = np.concatenate((queries, np.zeros((queries.shape[0], self.horizon - queries.shape[1]))), axis=1)
        if queries.shape[1] == 1:
            queries = np.column_stack((queries, np.zeros(queries.shape[0])))
        return queries

    def energy2reward(self, energies, epsilon=1e-9):
        """
        Prepares the output of an oracle for GFlowNet.
        """
        if self.func == "potts":
            energies *= -1
            energies = np.clip(energies, a_min=0.0, a_max=None)
        elif self.func == "seqfold":
            energies -= 5
            energies *= -1
        elif self.func == "nupack":
            energies *= -1
        else:
            pass
        reward = energies + epsilon
        return reward[0]

    def reward2energy(self, reward, epsilon=1e-9):
        """
        Converts a "GFlowNet reward" into energy as returned by an oracle.
        """
        energy = reward - epsilon
        if self.func == "potts":
            energy *= -1
        elif self.func == "seqfold":
            energy *= -1
            energy += 5
        elif self.func == "nupack":
            energy *= -1
        else:
            pass
        return energy

    def seq2obs(self, seq=None):
        """
        Transforms the sequence (state) given as argument (or self.seq if None) into a
        one-hot encoding. The output is a list of length nalphabet * nhorizon, where
        each n-th successive block of nalphabet elements is a one-hot encoding of the
        letter in the n-th position.

        Example:
          - Sequence: AACTG
          - State, seq: [0, 0, 1, 3, 2]
                         A, A, C, T, G
          - seq2obs(seq): [1, 0, 0, 0, 1, 0, 0, 0, 0, 1, 0, 0, 0, 0, 0, 1, 0, 0, 1, 0]
                          |     A    |      A    |      C    |      T    |      G    |

        If horizon > len(s), the last (horizon - len(s)) blocks are all 0s.
        """
        if seq is None:
            seq = self.seq
        z = np.zeros((self.nalphabet * self.horizon), dtype=np.float32)
        if len(seq) > 0:
            z[np.arange(len(seq)) * self.nalphabet + seq] = 1
        return z

    def obs2seq(self, obs):
        """
        Transforms the one-hot encoding version of a sequence (state) given as argument
        into a a sequence of letter indices.

        Example:
          - Sequence: AACTG
          - obs: [1, 0, 0, 0, 1, 0, 0, 0, 0, 1, 0, 0, 0, 0, 0, 1, 0, 0, 1, 0]
                 |     A    |      A    |      C    |      T    |      G    |
          - seq: [0, 0, 1, 3, 2]
                  A, A, C, T, G
        """
        obs_mat = np.reshape(obs, (self.horizon, self.nalphabet))
        seq = np.where(obs_mat)[1]
        return seq

    def seq2letters(self, seq, alphabet={0: "A", 1: "T", 2: "C", 3: "G"}):
        """
        Transforms a sequence given as a list of indices into a sequence of letters
        according to an alphabet.
        """
        return [alphabet[el] for el in seq]

    def reset(self):
        """
        Resets the environment
        """
        self.seq = []
        self.done = False
        return self

    def parent_transitions(self, seq, action):
        """
        Determines all parents and actions that lead to sequence (state) seq

        Args
        ----
        seq : list
            Representation of a sequence (state), as a list of length horizon where each
        element is the index of a letter in the alphabet, from 0 to (nalphabet - 1).

        action : int
            Last action performed

        Returns
        -------
        parents : list
            List of parents as seq2obs(seq)

        actions : list
            List of actions that lead to seq for each parent in parents
        """
        if action == self.nalphabet:
            return [self.seq2obs(seq)], [action]
        else:
            parents = [self.seq2obs(seq[:-1])]
            actions = [action]
        return parents, actions

    def step(self, action):
        """
        Define step given action and state.

        See: step_daug()
        See: step_chain()
        """
        if self.allow_backward:
            return self.step_chain(action)
        return self.step_dag(action)

    def step_dag(self, action):
        """
        Executes step given an action

        If action is smaller than nalphabet (no stop), add action letter to next
        position.

        See: step_daug()
        See: step_chain()

        Args
        ----
        a : int
            Index of letter in the alphabet. a == nalphabet indicates "stop action"

        Returns
        -------
        self.seq : list
            The sequence after executing the action

        valid : bool
            False, if the action is not allowed for the current state, e.g. stop at the
            root state
        """
        if action < self.nalphabet:
            self.seq = self.seq + [action]
            self.done = len(self.seq) == self.horizon
            valid = True
        else:
            if len(self.seq) == 0:
                valid = False
            else:
                self.done = True
                valid = True

        return self.seq, valid

    def true_density(self, max_states=1e6):
        """
        Computes the reward density (reward / sum(rewards)) of the whole space, if the
        dimensionality is smaller than specified in the arguments.

        Returns
        -------
        Tuple:
          - normalized reward for each state
          - states
          - (un-normalized) reward)
        """
        if self._true_density is not None:
            return self._true_density
        if self.nalphabet ** self.horizon > max_states:
            return (None, None, None)
        seq_all = np.int32(
            list(itertools.product(*[list(range(self.nalphabet))] * self.horizon))
        )
        traj_rewards, seq_end = zip(
            *[
                (self.proxy(seq), seq)
                for seq in seq_all
                if len(self.parent_transitions(seq, 0)[0]) > 0 or sum(seq) == 0
            ]
        )
        traj_rewards = np.array(traj_rewards)
        self._true_density = (
            traj_rewards / traj_rewards.sum(),
            list(map(tuple, seq_end)),
            traj_rewards,
        )
        return self._true_density


def make_mlp(layers_dim, act=nn.LeakyReLU(), tail=[]):
    """
    Defines an MLP with no top layer activation

    Args
    ----
    layers_dim : list
        Dimensionality of each layer

    act : Activation
        Activation function
    """
    return nn.Sequential(
        *(
            sum(
                [
                    [nn.Linear(idim, odim)] + ([act] if n < len(layers_dim) - 2 else [])
                    for n, (idim, odim) in enumerate(zip(layers_dim, layers_dim[1:]))
                ],
                [],
            )
            + tail
        )
    )


class GFlowNetAgent:
    def __init__(self, args, proxy=None):
        # Misc
        args.device_torch = torch.device(args.device)
        set_device(args.device_torch)
        self.save_path = args.save_path
        # Model
        self.model = make_mlp(
            [args.horizon * args.nalphabet]
            + [args.n_hid] * args.n_layers
            + [args.nalphabet + 1]
        )
        self.model.to(args.device_torch)
        self.target = copy.deepcopy(self.model)
        self.tau = args.bootstrap_tau
        self.ema_alpha = 0.5
        self.early_stopping = 0.05
        # Comet
        self.comet = args.comet
        # Environment
        self.env = AptamerSeq(
            args.horizon,
            args.nalphabet,
            func=args.func,
            proxy=proxy,
            allow_backward=False,
        )
        self.envs = [
            AptamerSeq(
                args.horizon,
                args.nalphabet,
                func=args.func,
                proxy=proxy,
                allow_backward=False,
            )
            for _ in range(args.mbsize)
        ]
        # Training
        self.opt = make_opt(self.parameters(), args)
        self.n_train_steps = args.n_train_steps
        self.mbsize = args.mbsize
        self.progress = args.progress
        self.clip_grad_norm = args.clip_grad_norm
        self.num_empirical_loss = args.num_empirical_loss
        self.ttsr = max(int(args.train_to_sample_ratio), 1)
        self.sttr = max(int(1 / args.train_to_sample_ratio), 1)

    def parameters(self):
        return self.model.parameters()

    def sample_many(self, mbsize):
        """
        Builds a mini-batch of data

        Each item in the batch is a list of 5 elements:
            - all parents of the state
            - actions that lead to the state from each parent
            - reward of the state
            - the state, as seq2obs(seq)
            - done

        Args
        ----
        mbsize : int
            Mini-batch size
        """
        batch = []
        for env in self.envs:
            env = env.reset()
            while not env.done:
                with torch.no_grad():
                    action_probs = self.model(tf(env.seq2obs()))
                    if all(torch.isfinite(action_probs)):
                        action = Categorical(logits=action_probs).sample()
                    else:
                        action = np.random.permutation(np.arange(len(action_probs)))[0]
                        print("Action could not be sampled from model!")
                seq, valid = env.step(action)
                if valid:
                    parents, parents_a = env.parent_transitions(seq, action)
                    batch.append(
                        [
                            tf(parents),
                            tf(parents_a),
                            tf([env.reward(seq)]),
                            tf([env.seq2obs()]),
                            tf([env.done]),
                        ]
                    )
        return batch

    def learn_from(self, it, batch):
        """
        Computes the loss of a batch

        Args
        ----
        it : int
            Iteration

        batch : ndarray
            A batch of data: every row is a state (list), corresponding to all states
            visited in each sequence in the batch.

        Returns
        -------
        loss : float
            Loss, as per Equation 12 of https://arxiv.org/abs/2106.04399v1

        term_loss : float
            Loss of the terminal nodes only

        flow_loss : float
            Loss of the intermediate nodes only
        """
        loginf = tf([1000])
        batch_idxs = tl(
            sum(
                [[i] * len(parents) for i, (parents, _, _, _, _) in enumerate(batch)],
                [],
            )
        )
        parents, actions, r, sp, done = map(torch.cat, zip(*batch))
        parents_Qsa = self.model(parents)[
            torch.arange(parents.shape[0]), actions.long()
        ]
        in_flow = torch.log(
            torch.zeros((sp.shape[0],)).index_add_(
                0, batch_idxs, torch.exp(parents_Qsa)
            )
        )
        if self.tau > 0:
            with torch.no_grad():
                next_q = self.target(sp)
        else:
            next_q = self.model(sp)
        next_qd = next_q * (1 - done).unsqueeze(1) + done.unsqueeze(1) * (-loginf)
        out_flow = torch.logsumexp(torch.cat([torch.log(r)[:, None], next_qd], 1), 1)
        loss = (in_flow - out_flow).pow(2).mean()

        with torch.no_grad():
            term_loss = ((in_flow - out_flow) * done).pow(2).sum() / (
                done.sum() + 1e-20
            )
            flow_loss = ((in_flow - out_flow) * (1 - done)).pow(2).sum() / (
                (1 - done).sum() + 1e-20
            )

        if self.tau > 0:
            for a, b in zip(self.model.parameters(), self.target.parameters()):
                b.data.mul_(1 - self.tau).add_(self.tau * a)

        return loss, term_loss, flow_loss

    def train(self):

        # Metrics
        all_losses = []
        all_visited = []
        empirical_distrib_losses = []
        loss_ema = -1.0

        # Train loop
        for i in tqdm(range(self.n_train_steps + 1), disable=not self.progress):
            data = []
            for j in range(self.sttr):
                data += self.sample_many(self.mbsize)
            for j in range(self.ttsr):
                losses = self.learn_from(
                    i * self.ttsr + j, data
                )  # returns (opt loss, *metrics)
                if losses is not None:
                    losses[0].backward()
                    if self.clip_grad_norm > 0:
                        torch.nn.utils.clip_grad_norm_(
                            self.parameters(), self.clip_grad_norm
                        )
                    self.opt.step()
                    self.opt.zero_grad()
                    all_losses.append([i.item() for i in losses])
            all_visited.extend(
                [
                    tuple(self.env.obs2seq(d[3][0].tolist()))
                    for d in data
                    if bool(d[4].item())
                ]
            )
            # Log
            rewards = [d[2][0].item() for d in data if bool(d[4].item())]
            if self.comet:
                self.comet.log_metric("mean_reward", np.mean(rewards), step=i)
                self.comet.log_metric("max_reward", np.max(rewards), step=i)
            if not i % 100:
                empirical_distrib_losses.append(
                    compute_empirical_distribution_error(
                        self.env, all_visited[-self.num_empirical_loss :]
                    )
                )
                if self.progress:
                    k1, kl = empirical_distrib_losses[-1]
                    print("Empirical L1 distance", k1, "KL", kl)
                    if len(all_losses):
                        print(
                            *[
                                f"{np.mean([i[j] for i in all_losses[-100:]]):.5f}"
                                for j in range(len(all_losses[0]))
                            ]
                        )
                if self.comet:
                    self.comet.log_metrics(
                        dict(
                            zip(
                                ["loss", "term_loss", "flow_loss"],
                                [loss.item() for loss in losses],
                            )
                        ),
                        step=i,
                    )
                    self.comet.log_metric(
                        "unique_states", np.unique(all_visited).shape[0], step=i
                    )
            # Moving average of the loss for early stopping
            if loss_ema > 0:
                loss_ema = (
                    self.ema_alpha * losses[0] + (1.0 - self.ema_alpha) * loss_ema
                )
                if loss_ema < self.early_stopping:
                    break
            else:
                loss_ema = losses[0]

        # Save model and training variables
        root = os.path.split(self.save_path)[0]
        os.makedirs(root, exist_ok=True)
        pickle.dump(
            {
                "losses": np.float32(all_losses),
                #'model': self.model.to('cpu') if self.model else None,
                "params": [i.data.to("cpu").numpy() for i in self.parameters()],
                "visited": [np.int8(seq) for seq in all_visited],
                "emp_dist_loss": empirical_distrib_losses,
                "true_d": self.env.true_density()[0],
            },
            gzip.open(self.save_path, "wb"),
        )
        torch.save(self.model.state_dict(), self.save_path.replace("pkl.gz", "pt"))

        # Close comet
        if self.comet:
            self.comet.end()

    def sample(self, n_samples, horizon, nalphabet, proxy):
        envs = [
            AptamerSeq(
                horizon, nalphabet, proxy=proxy
            )
            for i in range(n_samples)
        ]

        batch = np.zeros((n_samples, horizon))
        for idx, env in enumerate(envs):
            env = env.reset()
            while not env.done:
                with torch.no_grad():
                    action_probs = self.model(tf(env.seq2obs()))
                    if all(torch.isfinite(action_probs)):
                        action = Categorical(logits=action_probs).sample()
                    else:
                        action = np.random.permutation(np.arange(len(action_probs)))[0]
                        print("Action could not be sampled from model!")
                seq, valid = env.step(action)

            seq = [s.item() for s in seq]
            batch[idx, :] = env.seq2oracle(seq)
        energies = env.proxy(batch)
        samples = {
<<<<<<< HEAD
                'samples': batch,
                'scores': energies,
                'energies': energies,
                'uncertainties': np.zeros(energies.shape),
=======
                'samples': batch.astype(np.int64),
                'scores': energies,
                'energies': energies,
                'uncertainties': np.zeros(energies.shape, dtype=np.float32),
>>>>>>> 97cebfba
        }
        return samples



class RandomTrajAgent:
    def __init__(self, args, envs):
        self.mbsize = args.mbsize  # mini-batch size
        self.envs = envs
        self.nact = args.ndim + 1
        self.model = None

    def parameters(self):
        return []

    def sample_many(self, mbsize, all_visited):
        batch = []
        [i.reset()[0] for i in self.envs]  # reset envs
        done = [False] * mbsize
        while not all(done):
            acts = np.random.randint(0, self.nact, mbsize)  # actions (?)
            # step : list
            # - For each e in envs, if corresponding done is False
            #   - For each element i in env, and a in acts
            #     - i.step(a)
            step = [
                i.step(a)
                for i, a in zip([e for d, e in zip(done, self.envs) if not d], acts)
            ]
            c = count(0)
            m = {j: next(c) for j in range(mbsize) if not done[j]}
            done = [bool(d or step[m[i]][2]) for i, d in enumerate(done)]
            for (_, r, d, sp) in step:
                if d:
                    all_visited.append(tuple(sp))
        return []  # agent is stateful, no need to return minibatch data

    def learn_from(self, it, batch):
        return None


def make_opt(params, args):
    """
    Set up the optimizer
    """
    params = list(params)
    if not len(params):
        return None
    if args.opt == "adam":
        opt = torch.optim.Adam(
            params, args.learning_rate, betas=(args.adam_beta1, args.adam_beta2)
        )
    elif args.opt == "msgd":
        opt = torch.optim.SGD(params, args.learning_rate, momentum=args.momentum)
    return opt


def compute_empirical_distribution_error(env, visited):
    """
    Computes the empirical distribution errors, as the mean L1 error and the KL
    divergence between the true density of the space and the estimated density from all
    states visited.
    """
    td, end_states, true_r = env.true_density()
    if td is None:
        return None, None
    true_density = tf(td)
    if not len(visited):
        return 1, 100
    hist = defaultdict(int)
    for i in visited:
        hist[i] += 1
    Z = sum([hist[i] for i in end_states])
    estimated_density = tf([hist[i] / Z for i in end_states])
    k1 = abs(estimated_density - true_density).mean().item()
    # KL divergence
    kl = (true_density * torch.log(estimated_density / true_density)).sum().item()
    return k1, kl


def main(args):
    gflownet_agent = GFlowNetAgent(args)
    gflownet_agent.train()


if __name__ == "__main__":
    args = parser.parse_args()
    torch.set_num_threads(1)
    main(args)<|MERGE_RESOLUTION|>--- conflicted
+++ resolved
@@ -93,16 +93,6 @@
         action executed.
 
     func : str
-<<<<<<< HEAD
-        Name of reward function
-
-    proxy : func
-        A proxy model
-    """
-
-    def __init__(
-        self, horizon=42, nalphabet=4, func=None, proxy=None, allow_backward=False
-=======
         Name of the reward function
 
     proxy : lambda
@@ -111,7 +101,6 @@
 
     def __init__(
         self, horizon=42, nalphabet=4, func="default", proxy=None, allow_backward=False
->>>>>>> 97cebfba
     ):
         self.horizon = horizon
         self.nalphabet = nalphabet
@@ -129,10 +118,6 @@
                 "potts": PottsEnergy,
                 "seqfold": seqfoldScore,
                 "nupack": nupackScore,
-<<<<<<< HEAD
-=======
-                "proxy": proxy,
->>>>>>> 97cebfba
             }[self.func]
         self.reward = (
             lambda x: 0
@@ -661,17 +646,10 @@
             batch[idx, :] = env.seq2oracle(seq)
         energies = env.proxy(batch)
         samples = {
-<<<<<<< HEAD
-                'samples': batch,
-                'scores': energies,
-                'energies': energies,
-                'uncertainties': np.zeros(energies.shape),
-=======
                 'samples': batch.astype(np.int64),
                 'scores': energies,
                 'energies': energies,
                 'uncertainties': np.zeros(energies.shape, dtype=np.float32),
->>>>>>> 97cebfba
         }
         return samples
 
