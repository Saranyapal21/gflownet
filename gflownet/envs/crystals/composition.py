"""
Classes to represent material compositions (stoichiometry)
"""
import itertools
from typing import Dict, List, Optional, Tuple, Union

import numpy as np
import torch
from pyxtal.symmetry import Group
from torch import Tensor
from torchtyping import TensorType

from gflownet.envs.base import GFlowNetEnv
from gflownet.utils.common import tfloat, tlong
from gflownet.utils.crystals.constants import ELEMENT_NAMES, OXIDATION_STATES
from gflownet.utils.crystals.pyxtal_cache import (
    get_space_group,
    space_group_check_compatible,
    space_group_lowest_free_wp_multiplicity,
    space_group_wyckoff_gcd,
)

N_ELEMENTS_ORACLE = 94


class Composition(GFlowNetEnv):
    """
    Composition environment for crystal materials
    """

    def __init__(
        self,
        elements: Union[List, int] = 94,
        max_diff_elem: int = 5,
        min_diff_elem: int = 2,
        min_atoms: int = 2,
        max_atoms: int = 20,
        min_atom_i: int = 1,
        max_atom_i: int = 16,
        oxidation_states: Optional[Dict] = None,
        alphabet: Optional[Dict] = None,
        required_elements: Optional[Union[Tuple, List]] = (),
        space_group: Optional[int] = None,
        do_charge_check: bool = False,
        do_spacegroup_check: bool = True,
        **kwargs,
    ):
        """
        Args
        ----------
        elements : list or int
            Elements that will be used for construction of crystal. Either list, in
            which case every value should indicate the atomic number of an element, or
            int, in which case n consecutive atomic numbers will be used. Note that we
            assume this will correspond to real atomic numbers, i.e. start from 1, not
            0.

        max_diff_elem : int
            Maximum number of unique elements in the crystal

        min_diff_elem : int
            Minimum number of unique elements in the crystal

        min_atoms : int
            Minimum number of atoms that needs to be used to construct a crystal

        max_atoms : int
            Maximum number of atoms that can be used to construct a crystal

        min_atom_i : int
            Minimum number of elements of each kind that needs to be used to
            construct a crystal

        max_atom_i : int
            Maximum number of elements of each kind that can be used to construct a
            crystal

        oxidation_states : (optional) dict
            Mapping from ints (representing elements) to lists of different oxidation
            states

        alphabet : (optional) dict
            Mapping from ints (representing elements) to strings containing
            human-readable elements' names

        required_elements : (optional) list
            List of elements that must be present in a crystal for it to represent a
            valid end state

        space_group : (optional) int
            International number of a space group to be used for compatibility check,
            using pyxtal.symmetry.Group.check_compatible().

        do_charge_check : bool
            Whether to do neutral charge check and forbid compositions for which neutral
            charge is not possible.

        do_spacegroup_check : bool
            Whether to do a space group compatibility check and forbid compositions
            with incompatible Wyckoff positions with the given space group.
        """
        if isinstance(elements, int):
            elements = [i + 1 for i in range(elements)]
        if len(elements) != len(set(elements)):
            raise ValueError(
                f"Provided elements must be unique, detected {len(elements) - len(set(elements))} duplicates."
            )
        if any(e <= 0 for e in elements):
            raise ValueError(
                "Provided elements should be non-negative (assumed indexing from 1 for H)."
            )
        self.elements = sorted(elements)
        self.max_diff_elem = max_diff_elem
        self.min_diff_elem = min_diff_elem
        self.min_atoms = min_atoms
        self.max_atoms = max_atoms
        self.min_atom_i = min_atom_i
        self.max_atom_i = max_atom_i
        self.oxidation_states = (
            oxidation_states
            if oxidation_states is not None
            else OXIDATION_STATES.copy()
        )
        self.alphabet = alphabet if alphabet is not None else ELEMENT_NAMES.copy()
        self.required_elements = (
            required_elements if required_elements is not None else []
        )
        self.space_group = space_group
        self.do_charge_check = do_charge_check
        self.do_spacegroup_check = do_spacegroup_check
        self.elem2idx = {e: i for i, e in enumerate(self.elements)}
        self.idx2elem = {i: e for i, e in enumerate(self.elements)}
        # Source state: 0 atoms for all elements
        self.source = [0 for _ in self.elements]
        # End-of-sequence action
        self.eos = (-1, -1)
        super().__init__(**kwargs)

    def get_action_space(self):
        """
        Constructs list with all possible actions. An action is described by a
        tuple (element, n), indicating that the count of element will be
        set to n.
        """
        assert self.max_diff_elem >= self.min_diff_elem
        assert self.max_atom_i >= self.min_atom_i
        valid_word_len = np.arange(self.min_atom_i, self.max_atom_i + 1)
        actions = [(element, n) for element in self.elements for n in valid_word_len]
        actions.append(self.eos)
        return actions

    def get_max_traj_length(self):
        return min(self.max_diff_elem, self.max_atoms // self.min_atom_i)

    def _refine_compatibility_check(
        self, state, mask_required_element, mask_unrequired_element
    ):
        """
        Refines the masks (in-place) of required and unrequired elements by doing
        compatibility checks between the space group and the number of atoms.

        Args
        ----
        state : list
            The state on which the masks are to be applied.

        mask_required_element: list
            Element-wise mask indicating invalid actions for required elements. This
            masks indicates whether each individual actions is invalid or not for
            elements that are required to be in the composition by the end of the
            trajectory.

        mask_unrequired_element: list
            Element-wise mask indicating invalid actions for unrequired elements.
            This masks indicates whether each individual actions is invalid or not for
            elements that are not required to be in the composition by the end of the
            trajectory.
        """
        space_group = get_space_group(self.space_group)
        n_atoms = [s for s in state if s > 0]

        # Get the greated common divisor of the group's wyckoff position.
        # It cannot be valid to add a number of atoms that is not a
        # multiple of this value
        wyckoff_gcd = space_group_wyckoff_gcd(self.space_group)

        # Get the multiplicity of the group's most specific wyckoff position with
        # at least one degree of freedom
        free_multiplicity = space_group_lowest_free_wp_multiplicity(self.space_group)

        # Go through each action in the masks, validating them
        # individually
        for action_idx, nb_atoms_action in enumerate(
            range(self.min_atom_i, self.max_atom_i + 1)
        ):
            if (
                not mask_required_element[action_idx]
                or not mask_unrequired_element[action_idx]
            ):
                # If the number of atoms added by this action is not a
                # multiple of the greatest common divisor of the wyckoff
                # positions' multiplicities, mark action as invalid
                if nb_atoms_action % wyckoff_gcd != 0:
                    mask_required_element[action_idx] = True
                    mask_unrequired_element[action_idx] = True
                    continue

                # If the number of atoms added by this action is a
                # multiple of a non-specific wyckoff position, nothing
                # prevents it from being valid
                if nb_atoms_action % free_multiplicity == 0:
                    continue

                # Checking validity by induction. If a composition is
                # valid, adding a number of atoms is equal to the
                # multiplicity of a non-specific position, then this
                # action must also be valid.
                if nb_atoms_action > free_multiplicity and (
                    not mask_required_element[action_idx - free_multiplicity]
                    or not mask_unrequired_element[action_idx - free_multiplicity]
                ):
                    continue

                # If the composition resulting from this action is
                # incompatible with the space group, mark action as
                # invalid
                n_atoms_post_action = n_atoms + [nb_atoms_action]
                sg_compatible = space_group_check_compatible(
                    self.space_group, n_atoms_post_action
                )
                if not sg_compatible:
                    mask_required_element[action_idx] = True
                    mask_unrequired_element[action_idx] = True

    def get_mask_invalid_actions_forward(self, state=None, done=None):
        """
        Returns a vector of length the action space + 1: True if forward action is
        invalid given the current state, False otherwise.
        """
        if state is None:
            state = self.state.copy()
        if done is None:
            done = self.done

        if done:
            return [True for _ in range(self.action_space_dim)]

        mask = [False] * self.action_space_dim
        used_elements = [self.idx2elem[i] for i, e in enumerate(state) if e > 0]
        unused_required_elements = [
            e for e in self.required_elements if e not in used_elements
        ]
        n_used_elements = len(used_elements)
        n_unused_required_elements = len(unused_required_elements)
        n_used_atoms = sum(state)

        if self.do_spacegroup_check and isinstance(self.space_group, int):
            space_group = get_space_group(self.space_group)

            # Determine, based on the space group's Wyckoff's positions, what
            # is the min/max number of atoms of a given element that could be
            # added.
            most_specific_wp = space_group.get_wyckoff_position(-1)
            min_atom_i = most_specific_wp.multiplicity

            wyckoff_gcd = space_group_wyckoff_gcd(self.space_group)
            max_atom_i = (self.max_atom_i // wyckoff_gcd) * wyckoff_gcd

            # Determine if the current composition is compatible with the
            # space group
            n_atoms = [s for s in state if s > 0]
            sg_compatible = space_group_check_compatible(self.space_group, n_atoms)
        else:
            # Don't impose additional constraints on the min/max number of
            # atoms per element
            min_atom_i = self.min_atom_i
            max_atom_i = self.max_atom_i

            # Assume the current composition is compatible with the space group
            sg_compatible = True

        # Compute the min and max number of atoms to add to satisfy constraints
        nb_atoms_still_needed = max(0, self.min_atoms - n_used_atoms)
        nb_atoms_still_allowed = self.max_atoms - n_used_atoms

        # Compute the min and max number of elements to add to satisfy constraints
        nb_elems_still_needed = max(
            n_unused_required_elements, self.min_diff_elem - n_used_elements
        )
        nb_elems_still_allowed = self.max_diff_elem - n_used_elements

        # How many elements, other than the required elements, can still be added
        n_max_unrequired_elements_left = self.max_diff_elem - (
            n_used_elements + n_unused_required_elements
        )

        # What is the minimum number of atoms needed for a new required element in
        # order to reach the number of required atoms before we can't add new elements
        # anymore
        min_atoms_per_required_element = max(
            nb_atoms_still_needed - (nb_elems_still_allowed - 1) * max_atom_i,
            min_atom_i,
        )

        # What is the maximum number of atoms allowed for a new required element in
        # order to be able to reach the number of required elements before we can't add
        # new atoms anymore
        max_atoms_per_required_element = min(
            nb_atoms_still_allowed - (nb_elems_still_needed - 1) * min_atom_i,
            max_atom_i,
        )

        # Determine if there is a need to add unrequired elements to either reach the
        # number of required distinct elements or the number of required atoms
        unrequired_element_needed = (
            nb_elems_still_needed > n_unused_required_elements
            or max_atoms_per_required_element * n_unused_required_elements
            < nb_atoms_still_needed
        )

        # Determine if it is possible to add unrequired elements without going over the
        # maximum number of elements or atoms
        unrequired_element_allowed = (
            n_max_unrequired_elements_left > 0
            and min_atoms_per_required_element * n_unused_required_elements + min_atom_i
            <= nb_atoms_still_allowed
        )

        # Compute the minimum and maximum number of atoms available for an unrequired
        # element
        if unrequired_element_needed:
            # Some unrequired elements are needed so they are treated the same as the
            # required elements
            min_atoms_per_unrequired_element = min_atoms_per_required_element
            max_atoms_per_unrequired_element = max_atoms_per_required_element
        elif unrequired_element_allowed:
            # Unrequired elements are optional so there is no minium amount to add for
            # them and the maximum is only as high as possible without preventing the
            # addition of the required elements later
            min_atoms_per_unrequired_element = min_atom_i
            max_atoms_per_unrequired_element = min(
                nb_atoms_still_allowed
                - min_atoms_per_required_element * n_unused_required_elements,
                max_atom_i,
            )
        else:
            # No unrequired elements can be added
            min_atoms_per_unrequired_element = 0
            max_atoms_per_unrequired_element = 0

        if n_used_atoms < self.min_atoms:
            mask[-1] = True
        if n_used_elements < self.min_diff_elem:
            mask[-1] = True
        if any(r not in used_elements for r in self.required_elements):
            mask[-1] = True
        if not sg_compatible:
            # The current composition is incompatible with the space group,
            # we must allow EOS to end the trajectory.
            mask[-1] = False

        # Obtain action mask for each category of element
        def get_element_mask(min_atoms, max_atoms):
            return [
                bool(i < min_atoms or i > max_atoms)
                for i in range(self.min_atom_i, self.max_atom_i + 1)
            ]

        mask_required_element = get_element_mask(
            min_atoms_per_required_element, max_atoms_per_required_element
        )
        mask_unrequired_element = get_element_mask(
            min_atoms_per_unrequired_element, max_atoms_per_unrequired_element
        )

        # If required, refine the masks by doing compatibility checks between
        # the space group and the number of atoms
        if self.do_spacegroup_check and isinstance(self.space_group, int):
            self._refine_compatibility_check(
                state, mask_required_element, mask_unrequired_element
            )

        # Set action mask for each element
        nb_actions_per_element = self.max_atom_i - self.min_atom_i + 1
        for element_idx, element in enumerate(self.elements):
            # Compute the start and end indices of the actions associated with this
            # element
            action_start_idx = element_idx * nb_actions_per_element
            action_end_idx = action_start_idx + nb_actions_per_element
            # Set the mask for the actions associated with this element
            if state[element_idx] > 0:
                # This element has already been added, we cannot add more
                mask[action_start_idx:action_end_idx] = [True] * nb_actions_per_element
            elif element in unused_required_elements:
                mask[action_start_idx:action_end_idx] = mask_required_element
            else:
                mask[action_start_idx:action_end_idx] = mask_unrequired_element

        # If no other action is valid, ensure that the EOS action is available
        if all(mask):
            mask[-1] = False

        return mask

    def states2proxy(
        self, states: Union[List[List], TensorType["batch", "state_dim"]]
    ) -> TensorType["batch", "state_proxy_dim"]:
        """
<<<<<<< HEAD
        Prepares a state in "GFlowNet format" for the oracle. The output is a tensor of
        length N_ELEMENTS_ORACLE + 1, where the positions of self.elements are filled with
        the number of atoms of each element in the state.

        Args
        ----
        state : list
            A state

        Returns
        ----
        oracle_state : Tensor
            Tensor containing counts of individual elements
        """
        if state is None:
            state = self.state
        return self.statetorch2oracle(
            torch.unsqueeze(tfloat(state, device=self.device, float_type=self.float), 0)
        )[0]

    def statetorch2oracle(
        self, states: TensorType["batch", "state_dim"]
    ) -> TensorType["batch", "state_oracle_dim"]:
        """
        Prepares a batch of states in "GFlowNet format" for the oracle.  The output is
        a tensor with N_ELEMENTS_ORACLE + 1 columns, where the positions of
        self.elements are filled with the number of atoms of each element in the state.

        Args
        ----
        states : Tensor
            A state

        Returns
        ----
        oracle_states : Tensor
        """
        states_float = states.to(self.float)

        states_oracle = torch.zeros(
            (states.shape[0], N_ELEMENTS_ORACLE + 1),
            device=self.device,
            dtype=self.float,
        )
        states_oracle[:, tlong(self.elements, device=self.device)] = states_float
        return states_oracle

    def statebatch2oracle(
        self, states: List[List]
    ) -> TensorType["batch", "state_oracle_dim"]:
        """
        Prepares a batch of states in "GFlowNet format" for the oracles. In this case,
        it simply converts the states into a torch tensor, with dtype torch.long.

        Args
        ----
        state : list
=======
        Prepares a batch of states in "environment format" for the proxy: simply
        returns the states as are with dtype long.

        Args
        ----
        states : list or tensor
            A batch of states in environment format, either as a list of states or as a
            single tensor.

        Returns
        -------
        A tensor containing all the states in the batch.
>>>>>>> fcf0cedd
        """
        return self.statetorch2oracle(tlong(states, device=self.device))

    def state2readable(self, state=None):
        """
        Transforms the state, represented as a list of elements' counts, into a
        human-readable dict mapping elements' names to their corresponding counts.

        Example:
            state: [2, 0, 1, 0]
            self.alphabet: {1: "H", 2: "He", 3: "Li", 4: "Be"}
            output: {"H": 2, "Li": 1}
        """
        if state is None:
            state = self.state
        readable = {
            self.alphabet[self.idx2elem[i]]: s_i
            for i, s_i in enumerate(state)
            if s_i > 0
        }
        return readable

    def readable2state(self, readable):
        """
        Converts a human-readable representation of a state into the standard format.

        Example:
            readable: {"H": 2, "Li": 1} OR {"H": 2, "Li": 1, "He": 0, "Be": 0}
            self.alphabet: {1: "H", 2: "He", 3: "Li", 4: "Be"}
            output: [2, 0, 1, 0]
        """
        state = [0 for _ in self.elements]
        rev_alphabet = {v: k for k, v in self.alphabet.items()}
        for k, v in readable.items():
            state[self.elem2idx[rev_alphabet[k]]] = v
        return state

    def reset(self, env_id=None):
        """
        Resets the environment.
        """
        self.state = self.source.copy()
        self.n_actions = 0
        self.done = False
        self.id = env_id
        return self

    def get_parents(self, state=None, done=None, action=None):
        """
        Determines all parents and actions that lead to a state.

        Args
        ----
        state : list
            Representation of a state as a list of length equal to that of
            self.elements, where i-th value contains the count of atoms for i-th
            element, from 0 to self.max_atoms_i.

        done : bool
            Whether the trajectory is done. If None, done is taken from instance.

        action : None
            Ignored

        Returns
        -------
        parents : list
            List of parents in state format

        actions : list
            List of actions that lead to state for each parent in parents
        """
        if state is None:
            state = self.state.copy()
        if done is None:
            done = self.done
        if done:
            return [state], [self.eos]
        else:
            parents = []
            actions = []
            for idx, action in enumerate(self.action_space[:-1]):
                element, n = action
                if state[self.elem2idx[element]] == n > 0:
                    parent = state.copy()
                    parent[self.elem2idx[element]] -= n
                    parents.append(parent)
                    actions.append(action)
        return parents, actions

    def step(self, action: Tuple[int, int]) -> Tuple[List[int], Tuple[int, int], bool]:
        """
        Executes step given an action.

        Args
        ----
        action : tuple
            Action to be executed. See: get_action_space()

        Returns
        -------
        self.state : list
            The sequence after executing the action

        action : tuple
            Action executed

        valid : bool
            False, if the action is not allowed for the current state.
        """
        # If done, return invalid
        if self.done:
            return self.state, action, False
        # If action not found in action space raise an error
        if action not in self.action_space:
            raise ValueError(
                f"Tried to execute action {action} not present in action space."
            )
        else:
            action_idx = self.action_space.index(action)
        # If action is in invalid mask, exit immediately
        if self.get_mask_invalid_actions_forward()[action_idx]:
            return self.state, action, False
        # If action is not eos, then perform action
        if action != self.eos:
            element, num = action
            idx = self.elem2idx[element]
            state_next = self.state[:]
            state_next[idx] = num
            self.state = state_next
            self.n_actions += 1
            return self.state, action, True
        # If action is eos, then perform eos
        else:
            if self.get_mask_invalid_actions_forward()[-1]:
                valid = False
            else:
                if self.do_charge_check:
                    # Currently enabling it causes errors when training combined
                    # Crystal env, and very significantly increases training time.
                    if self._can_produce_neutral_charge():
                        self.done = True
                        valid = True
                        self.n_actions += 1
                    else:
                        valid = False
                else:
                    self.done = True
                    valid = True
                    self.n_actions += 1
            return self.state, self.eos, valid

    def _can_produce_neutral_charge(self, state: Optional[List[int]] = None) -> bool:
        """
        Helper that checks whether there is a configuration of oxidation states that
        can produce a neutral charge for the given state.
        """
        if state is None:
            state = self.state

        nums_charges = [
            (num, self.oxidation_states[self.idx2elem[i]])
            for i, num in enumerate(state)
            if num > 0
        ]

        # Process all atoms one by one, gradually accumulating a set of all possible
        # charge totals so far
        poss_charge_sum = set([0])
        while len(nums_charges) > 0:
            num, charges = nums_charges[0]

            # Compute all possible charge totals that can be obtained by combining
            # all the previous charge totals with all the possible charges for the
            # current atom
            new_poss_charge_sum = set()
            for old_charge_sum in poss_charge_sum:
                for element_charge in charges:
                    new_poss_charge_sum.add(old_charge_sum + element_charge)
            poss_charge_sum = new_poss_charge_sum

            # Remove the atom that was processed from nums_charges
            if num == 1:
                # Remove element from nums_charges
                del nums_charges[0]
            else:
                # Remove one atom from this element
                nums_charges[0] = (num - 1, charges)

        return 0 in poss_charge_sum

    def is_valid(self, x: List) -> bool:
        """
        Determines whether a state is valid, according to the attributes of the
        environment.
        """
        # Check length is equal to number of elements
        if len(x) != len(self.elements):
            return False
        # Check total number of atoms
        n_atoms = sum(x)
        if n_atoms < self.min_atoms:
            return False
        if n_atoms > self.max_atoms:
            return False
        # Check number element
        if any([n < self.min_atom_i for n in x if n > 0]):
            return False
        if any([n > self.max_atom_i for n in x if n > 0]):
            return False
        # Check required elements
        used_elements = [self.idx2elem[idx] for idx, n in enumerate(x) if n > 0]
        if len(used_elements) < self.min_diff_elem:
            return False
        if len(used_elements) > self.max_diff_elem:
            return False
        if any(r not in used_elements for r in self.required_elements):
            return False

        # If all checks are passed, return True
        return True<|MERGE_RESOLUTION|>--- conflicted
+++ resolved
@@ -406,65 +406,6 @@
         self, states: Union[List[List], TensorType["batch", "state_dim"]]
     ) -> TensorType["batch", "state_proxy_dim"]:
         """
-<<<<<<< HEAD
-        Prepares a state in "GFlowNet format" for the oracle. The output is a tensor of
-        length N_ELEMENTS_ORACLE + 1, where the positions of self.elements are filled with
-        the number of atoms of each element in the state.
-
-        Args
-        ----
-        state : list
-            A state
-
-        Returns
-        ----
-        oracle_state : Tensor
-            Tensor containing counts of individual elements
-        """
-        if state is None:
-            state = self.state
-        return self.statetorch2oracle(
-            torch.unsqueeze(tfloat(state, device=self.device, float_type=self.float), 0)
-        )[0]
-
-    def statetorch2oracle(
-        self, states: TensorType["batch", "state_dim"]
-    ) -> TensorType["batch", "state_oracle_dim"]:
-        """
-        Prepares a batch of states in "GFlowNet format" for the oracle.  The output is
-        a tensor with N_ELEMENTS_ORACLE + 1 columns, where the positions of
-        self.elements are filled with the number of atoms of each element in the state.
-
-        Args
-        ----
-        states : Tensor
-            A state
-
-        Returns
-        ----
-        oracle_states : Tensor
-        """
-        states_float = states.to(self.float)
-
-        states_oracle = torch.zeros(
-            (states.shape[0], N_ELEMENTS_ORACLE + 1),
-            device=self.device,
-            dtype=self.float,
-        )
-        states_oracle[:, tlong(self.elements, device=self.device)] = states_float
-        return states_oracle
-
-    def statebatch2oracle(
-        self, states: List[List]
-    ) -> TensorType["batch", "state_oracle_dim"]:
-        """
-        Prepares a batch of states in "GFlowNet format" for the oracles. In this case,
-        it simply converts the states into a torch tensor, with dtype torch.long.
-
-        Args
-        ----
-        state : list
-=======
         Prepares a batch of states in "environment format" for the proxy: simply
         returns the states as are with dtype long.
 
@@ -477,7 +418,6 @@
         Returns
         -------
         A tensor containing all the states in the batch.
->>>>>>> fcf0cedd
         """
         return self.statetorch2oracle(tlong(states, device=self.device))
 
