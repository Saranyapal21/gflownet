"""
Classes to represent material compositions (stoichiometry)
"""
import itertools
from typing import Dict, List, Optional, Tuple, Union

import numpy as np
import torch
from pyxtal.symmetry import Group
from torch import Tensor
from torchtyping import TensorType

from gflownet.envs.base import GFlowNetEnv
from gflownet.utils.crystals.constants import ELEMENT_NAMES, OXIDATION_STATES
from gflownet.utils.crystals.pyxtal_cache import (
    get_space_group, space_group_check_compatible,
    space_group_lowest_free_wp_multiplicity, space_group_wyckoff_gcd)


class Composition(GFlowNetEnv):
    """
    Composition environment for crystal materials
    """

    def __init__(
        self,
        elements: Union[List, int] = 84,
        max_diff_elem: int = 5,
        min_diff_elem: int = 2,
        min_atoms: int = 2,
        max_atoms: int = 20,
        min_atom_i: int = 1,
        max_atom_i: int = 10,
        oxidation_states: Optional[Dict] = None,
        alphabet: Optional[Dict] = None,
        required_elements: Optional[Union[Tuple, List]] = (),
        space_group: Optional[int] = None,
        do_charge_check: bool = False,
        do_spacegroup_check: bool = True,
        **kwargs,
    ):
        """
        Args
        ----------
        elements : list or int
            Elements that will be used for construction of crystal. Either list, in
            which case every value should indicate the atomic number of an element, or
            int, in which case n consecutive atomic numbers will be used. Note that we
            assume this will correspond to real atomic numbers, i.e. start from 1, not
            0.

        max_diff_elem : int
            Maximum number of unique elements in the crystal

        min_diff_elem : int
            Minimum number of unique elements in the crystal

        min_atoms : int
            Minimum number of atoms that needs to be used to construct a crystal

        max_atoms : int
            Maximum number of atoms that can be used to construct a crystal

        min_atom_i : int
            Minimum number of elements of each kind that needs to be used to
            construct a crystal

        max_atom_i : int
            Maximum number of elements of each kind that can be used to construct a
            crystal

        oxidation_states : (optional) dict
            Mapping from ints (representing elements) to lists of different oxidation
            states

        alphabet : (optional) dict
            Mapping from ints (representing elements) to strings containing
            human-readable elements' names

        required_elements : (optional) list
            List of elements that must be present in a crystal for it to represent a
            valid end state

        space_group : (optional) int
            International number of a space group to be used for compatibility check,
            using pyxtal.symmetry.Group.check_compatible().

        do_charge_check : bool
            Whether to do neutral charge check and forbid compositions for which neutral
            charge is not possible.

        do_spacegroup_check : bool
            Whether to do a space group compatibility check and forbid compositions
            with incompatible Wyckoff positions with the given space group.
        """
        if isinstance(elements, int):
            elements = [i + 1 for i in range(elements)]
        if len(elements) != len(set(elements)):
            raise ValueError(
                f"Provided elements must be unique, detected {len(elements) - len(set(elements))} duplicates."
            )
        if any(e <= 0 for e in elements):
            raise ValueError(
                "Provided elements should be non-negative (assumed indexing from 1 for H)."
            )
        self.elements = sorted(elements)
        self.max_diff_elem = max_diff_elem
        self.min_diff_elem = min_diff_elem
        self.min_atoms = min_atoms
        self.max_atoms = max_atoms
        self.min_atom_i = min_atom_i
        self.max_atom_i = max_atom_i
        self.oxidation_states = (
            oxidation_states
            if oxidation_states is not None
            else OXIDATION_STATES.copy()
        )
        self.alphabet = alphabet if alphabet is not None else ELEMENT_NAMES.copy()
        self.required_elements = (
            required_elements if required_elements is not None else []
        )
        self.space_group = space_group
        self.do_charge_check = do_charge_check
        self.do_spacegroup_check = do_spacegroup_check
        self.elem2idx = {e: i for i, e in enumerate(self.elements)}
        self.idx2elem = {i: e for i, e in enumerate(self.elements)}
        # Source state: 0 atoms for all elements
        self.source = [0 for _ in self.elements]
        # End-of-sequence action
        self.eos = (-1, -1)
        super().__init__(**kwargs)

    def get_action_space(self):
        """
        Constructs list with all possible actions. An action is described by a
        tuple (element, n), indicating that the count of element will be
        set to n.
        """
        assert self.max_diff_elem >= self.min_diff_elem
        assert self.max_atom_i >= self.min_atom_i
        valid_word_len = np.arange(self.min_atom_i, self.max_atom_i + 1)
        actions = [(element, n) for element in self.elements for n in valid_word_len]
        actions.append(self.eos)
        return actions

    def get_max_traj_length(self):
        return min(self.max_diff_elem, self.max_atoms // self.min_atom_i)

    def get_mask_invalid_actions_forward(self, state=None, done=None):
        """
        Returns a vector of length the action space + 1: True if forward action is
        invalid given the current state, False otherwise.
        """
        if state is None:
            state = self.state.copy()
        if done is None:
            done = self.done

        if done:
            return [True for _ in range(self.action_space_dim)]

        mask = [False] * self.action_space_dim
        used_elements = [self.idx2elem[i] for i, e in enumerate(state) if e > 0]
        unused_required_elements = [
            e for e in self.required_elements if e not in used_elements
        ]
        n_used_elements = len(used_elements)
        n_unused_required_elements = len(unused_required_elements)
        n_used_atoms = sum(state)

        if self.do_spacegroup_check and isinstance(self.space_group, int):
            space_group = get_space_group(self.space_group)

            # Determine, based on the space group's Wyckoff's positions, what
            # is the min/max number of atoms of a given element that could be
            # added.
            most_specific_wp = space_group.get_wyckoff_position(-1)
            min_atom_i = most_specific_wp.multiplicity

            wyckoff_gcd = space_group_wyckoff_gcd(self.space_group)
            max_atom_i = (self.max_atom_i // wyckoff_gcd) * wyckoff_gcd

            # Determine if the current composition is compatible with the
            # space group
            n_atoms = [s for s in state if s > 0]
            sg_compatible = space_group_check_compatible(self.space_group, n_atoms)
        else:
            # Don't impose additional constraints on the min/max number of
            # atoms per element
            min_atom_i = self.min_atom_i
            max_atom_i = self.max_atom_i

            # Assume the current composition is compatible with the space group
            sg_compatible = True

        # Compute the min and max number of atoms to add to satisfy constraints
        nb_atoms_still_needed = max(0, self.min_atoms - n_used_atoms)
        nb_atoms_still_allowed = self.max_atoms - n_used_atoms

        # Compute the min and max number of elements to add to satisfy constraints
        nb_elems_still_needed = max(
            n_unused_required_elements, self.min_diff_elem - n_used_elements
        )
        nb_elems_still_allowed = self.max_diff_elem - n_used_elements

        # How many elements, other than the required elements, can still be added
        n_max_unrequired_elements_left = self.max_diff_elem - (
            n_used_elements + n_unused_required_elements
        )

        # What is the minimum number of atoms needed for a new required element in
        # order to reach the number of required atoms before we can't add new elements
        # anymore
        min_atoms_per_required_element = max(
            nb_atoms_still_needed - (nb_elems_still_allowed - 1) * max_atom_i,
            min_atom_i,
        )

        # What is the maximum number of atoms allowed for a new required element in
        # order to be able to reach the number of required elements before we can't add
        # new atoms anymore
        max_atoms_per_required_element = min(
            nb_atoms_still_allowed - (nb_elems_still_needed - 1) * min_atom_i,
            max_atom_i,
        )

        # Determine if there is a need to add unrequired elements to either reach the
        # number of required distinct elements or the number of required atoms
        unrequired_element_needed = (
            nb_elems_still_needed > n_unused_required_elements
            or max_atoms_per_required_element * n_unused_required_elements
            < nb_atoms_still_needed
        )

        # Determine if it is possible to add unrequired elements without going over the
        # maximum number of elements or atoms
        unrequired_element_allowed = (
            n_max_unrequired_elements_left > 0
            and min_atoms_per_required_element * n_unused_required_elements + min_atom_i
            < nb_atoms_still_allowed
        )

        # Compute the minimum and maximum number of atoms available for an unrequired
        # element
        if unrequired_element_needed:
            # Some unrequired elements are needed so they are treated the same as the
            # required elements
            min_atoms_per_unrequired_element = min_atoms_per_required_element
            max_atoms_per_unrequired_element = max_atoms_per_required_element
        elif unrequired_element_allowed:
            # Unrequired elements are optional so there is no minium amount to add for
            # them and the maximum is only as high as possible without preventing the
            # addition of the required elements later
            min_atoms_per_unrequired_element = min_atom_i
            max_atoms_per_unrequired_element = min(
                nb_atoms_still_allowed
                - min_atoms_per_required_element * n_unused_required_elements,
                max_atom_i,
            )
        else:
            # No unrequired elements can be added
            min_atoms_per_unrequired_element = 0
            max_atoms_per_unrequired_element = 0

        if n_used_atoms < self.min_atoms:
            mask[-1] = True
        if n_used_elements < self.min_diff_elem:
            mask[-1] = True
        if any(r not in used_elements for r in self.required_elements):
            mask[-1] = True
        if not sg_compatible:
            # The current composition is incompatible with the space group,
            # we must allow EOS to end the trajectory.
            mask[-1] = False

        # Obtain action mask for each category of element
        def get_element_mask(min_atoms, max_atoms):
            return [
                bool(i < min_atoms or i > max_atoms)
                for i in range(self.min_atom_i, self.max_atom_i + 1)
            ]

        mask_required_element = get_element_mask(
            min_atoms_per_required_element, max_atoms_per_required_element
        )
        mask_unrequired_element = get_element_mask(
            min_atoms_per_unrequired_element, max_atoms_per_unrequired_element
        )

        # If required, refine the masks by doing compatibility checks between
        # the space group and the number of atoms
        if self.do_spacegroup_check and isinstance(self.space_group, int):
            space_group = get_space_group(self.space_group)
            n_atoms = [s for s in state if s > 0]

            # Get the greated common divisor of the group's wyckoff position.
            # It cannot be valid to add a number of atoms that is not a
            # multiple of this value
            wyckoff_gcd = space_group_wyckoff_gcd(self.space_group)

            # Get the multiplicity of the group's most specific wyckoff position with
            # at least one degree of freedom
            free_multiplicity = space_group_lowest_free_wp_multiplicity(
                self.space_group
            )

            # Go through each action in the masks, validating them
            # individually
            for action_idx, nb_atoms_action in enumerate(
                range(self.min_atom_i, self.max_atom_i + 1)
            ):
                if (
                    not mask_required_element[action_idx]
                    or not mask_unrequired_element[action_idx]
                ):
<<<<<<< HEAD
                    # For these space groups, all wyckoff positions have a
                    # multiplicity that is a multiple of the most specific
                    # wyckoff position. If the number of atoms added by this
                    # action is not a multiple of the most specific wyckoff
                    # position, mark action as invalid
                    if self.space_group not in [199, 214, 220, 230]:
                        if nb_atoms_action % fixed_multiplicity != 0:
                            mask_required_element[action_idx] = True
                            mask_unrequired_element[action_idx] = True
                            continue
=======
                    # If the number of atoms added by this action is not a
                    # multiple of the greatest common divisor of the wyckoff
                    # positions' multiplicities, mark action as invalid
                    if nb_atoms_action % wyckoff_gcd != 0:
                        mask_required_element[action_idx] = True
                        mask_unrequired_element[action_idx] = True
                        continue
>>>>>>> 4fe24997

                    # If the number of atoms added by this action is a
                    # multiple of a non-specific wyckoff position, nothing
                    # prevents it from being valid
                    if nb_atoms_action % free_multiplicity == 0:
                        continue

                    # Checking validity by induction. If a composition is
                    # valid, adding a number of atoms is equal to the
                    # multiplicity of a non-specific position, then this
                    # action must also be valid.
                    if nb_atoms_action > free_multiplicity and (
                        not mask_required_element[action_idx - free_multiplicity]
                        or not mask_unrequired_element[action_idx - free_multiplicity]
                    ):
                        continue

                    # If the composition resulting from this action is
                    # incompatible with the space group, mark action as
                    # invalid
                    n_atoms_post_action = n_atoms + [nb_atoms_action]
                    sg_compatible = space_group_check_compatible(
                        self.space_group, n_atoms_post_action
                    )
                    if not sg_compatible:
                        mask_required_element[action_idx] = True
                        mask_unrequired_element[action_idx] = True

        # Set action mask for each element
        nb_actions_per_element = self.max_atom_i - self.min_atom_i + 1
        for element_idx, element in enumerate(self.elements):
            # Compute the start and end indices of the actions associated with this
            # element
            action_start_idx = element_idx * nb_actions_per_element
            action_end_idx = action_start_idx + nb_actions_per_element
            # Set the mask for the actions associated with this element
            if state[element_idx] > 0:
                # This element has already been added, we cannot add more
                mask[action_start_idx:action_end_idx] = [True] * nb_actions_per_element
            elif element in unused_required_elements:
                mask[action_start_idx:action_end_idx] = mask_required_element
            else:
                mask[action_start_idx:action_end_idx] = mask_unrequired_element

        return mask

    def state2oracle(self, state: List = None) -> Tensor:
        """
        Prepares a list of states in "GFlowNet format" for the oracle

        Args
        ----
        state : list
            A state

        Returns
        ----
        oracle_state : Tensor
            Tensor containing counts of individual elements
        """
        if state is None:
            state = self.state

        return torch.Tensor(state)

    def statetorch2oracle(
        self, states: TensorType["batch", "state_dim"]
    ) -> TensorType["batch", "state_oracle_dim"]:
        """
        Prepares a batch of states in "GFlowNet format" for the oracle. The input to the
        oracle is the atom counts for individual elements.

        Args
        ----
        states : Tensor
            A state

        Returns
        ----
        oracle_states : Tensor
        """
        return states

    def state2readable(self, state=None):
        """
        Transforms the state, represented as a list of elements' counts, into a
        human-readable dict mapping elements' names to their corresponding counts.

        Example:
            state: [2, 0, 1, 0]
            self.alphabet: {1: "H", 2: "He", 3: "Li", 4: "Be"}
            output: {"H": 2, "Li": 1}
        """
        if state is None:
            state = self.state
        readable = {
            self.alphabet[self.idx2elem[i]]: s_i
            for i, s_i in enumerate(state)
            if s_i > 0
        }
        return readable

    def readable2state(self, readable):
        """
        Converts a human-readable representation of a state into the standard format.

        Example:
            readable: {"H": 2, "Li": 1} OR {"H": 2, "Li": 1, "He": 0, "Be": 0}
            self.alphabet: {1: "H", 2: "He", 3: "Li", 4: "Be"}
            output: [2, 0, 1, 0]
        """
        state = [0 for _ in self.elements]
        rev_alphabet = {v: k for k, v in self.alphabet.items()}
        for k, v in readable.items():
            state[self.elem2idx[rev_alphabet[k]]] = v
        return state

    def reset(self, env_id=None):
        """
        Resets the environment.
        """
        self.state = self.source.copy()
        self.n_actions = 0
        self.done = False
        self.id = env_id
        return self

    def get_parents(self, state=None, done=None, action=None):
        """
        Determines all parents and actions that lead to a state.

        Args
        ----
        state : list
            Representation of a state as a list of length equal to that of
            self.elements, where i-th value contains the count of atoms for i-th
            element, from 0 to self.max_atoms_i.

        done : bool
            Whether the trajectory is done. If None, done is taken from instance.

        action : None
            Ignored

        Returns
        -------
        parents : list
            List of parents in state format

        actions : list
            List of actions that lead to state for each parent in parents
        """
        if state is None:
            state = self.state.copy()
        if done is None:
            done = self.done
        if done:
            return [state], [self.eos]
        else:
            parents = []
            actions = []
            for idx, action in enumerate(self.action_space[:-1]):
                element, n = action
                if state[self.elem2idx[element]] == n > 0:
                    parent = state.copy()
                    parent[self.elem2idx[element]] -= n
                    parents.append(parent)
                    actions.append(action)
        return parents, actions

    def step(self, action: Tuple[int, int]) -> Tuple[List[int], Tuple[int, int], bool]:
        """
        Executes step given an action.

        Args
        ----
        action : tuple
            Action to be executed. See: get_action_space()

        Returns
        -------
        self.state : list
            The sequence after executing the action

        action : tuple
            Action executed

        valid : bool
            False, if the action is not allowed for the current state.
        """
        # If done, return invalid
        if self.done:
            return self.state, action, False
        # If action not found in action space raise an error
        if action not in self.action_space:
            raise ValueError(
                f"Tried to execute action {action} not present in action space."
            )
        else:
            action_idx = self.action_space.index(action)
        # If action is in invalid mask, exit immediately
        if self.get_mask_invalid_actions_forward()[action_idx]:
            return self.state, action, False
        # If action is not eos, then perform action
        if action != self.eos:
            element, num = action
            idx = self.elem2idx[element]
            state_next = self.state[:]
            state_next[idx] = num
            self.state = state_next
            self.n_actions += 1
            return self.state, action, True
        # If action is eos, then perform eos
        else:
            if self.get_mask_invalid_actions_forward()[-1]:
                valid = False
            else:
                if self.do_charge_check:
                    # Currently enabling it causes errors when training combined
                    # Crystal env, and very significantly increases training time.
                    if self._can_produce_neutral_charge():
                        self.done = True
                        valid = True
                        self.n_actions += 1
                    else:
                        valid = False
                else:
                    self.done = True
                    valid = True
                    self.n_actions += 1
            return self.state, self.eos, valid

    def _can_produce_neutral_charge(self, state: Optional[List[int]] = None) -> bool:
        """
        Helper that checks whether there is a configuration of oxidation states that
        can produce a neutral charge for the given state.
        """
        if state is None:
            state = self.state

        nums_charges = [
            (num, self.oxidation_states[self.idx2elem[i]])
            for i, num in enumerate(state)
            if num > 0
        ]
        sum_diff_elem = []

        for n, c in nums_charges:
            charge_sums = []
            for c_i in itertools.product(c, repeat=n):
                charge_sums.append(sum(c_i))
            sum_diff_elem.append(np.unique(charge_sums))

        poss_charge_sum = [
            sum(combo) == 0 for combo in itertools.product(*sum_diff_elem)
        ]

        return any(poss_charge_sum)<|MERGE_RESOLUTION|>--- conflicted
+++ resolved
@@ -313,18 +313,6 @@
                     not mask_required_element[action_idx]
                     or not mask_unrequired_element[action_idx]
                 ):
-<<<<<<< HEAD
-                    # For these space groups, all wyckoff positions have a
-                    # multiplicity that is a multiple of the most specific
-                    # wyckoff position. If the number of atoms added by this
-                    # action is not a multiple of the most specific wyckoff
-                    # position, mark action as invalid
-                    if self.space_group not in [199, 214, 220, 230]:
-                        if nb_atoms_action % fixed_multiplicity != 0:
-                            mask_required_element[action_idx] = True
-                            mask_unrequired_element[action_idx] = True
-                            continue
-=======
                     # If the number of atoms added by this action is not a
                     # multiple of the greatest common divisor of the wyckoff
                     # positions' multiplicities, mark action as invalid
@@ -332,7 +320,6 @@
                         mask_required_element[action_idx] = True
                         mask_unrequired_element[action_idx] = True
                         continue
->>>>>>> 4fe24997
 
                     # If the number of atoms added by this action is a
                     # multiple of a non-specific wyckoff position, nothing
