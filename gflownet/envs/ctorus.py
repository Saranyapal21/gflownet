--- conflicted
+++ resolved
@@ -2,10 +2,6 @@
 Classes to represent hyper-torus environments
 """
 import itertools
-<<<<<<< HEAD
-=======
-import warnings
->>>>>>> d7de3bde
 from typing import List, Optional, Tuple
 
 import numpy as np
