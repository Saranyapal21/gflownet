--- conflicted
+++ resolved
@@ -75,11 +75,7 @@
         self.policy_output_dim = len(self.fixed_policy_output)
         self.policy_input_dim = len(self.state2policy())
         if self.proxy_state_format == "ohe":
-<<<<<<< HEAD
             self.statebatch2proxy = self.statebatch2policy
-=======
-            self.state2proxy = self.statebatch2obs
->>>>>>> d05730a7
         elif self.proxy_state_format == "oracle":
             self.statebatch2proxy = self.statebatch2oracle
 
@@ -203,7 +199,6 @@
         state_policy[rows, cols.flatten()] = 1.0
         return state_policy
 
-<<<<<<< HEAD
     def statetorch2policy(
         self, states: TensorType["batch", "state_dim"]
     ) -> TensorType["batch", "policy_output_dim"]:
@@ -225,12 +220,6 @@
         return state_policy
 
     def policy2state(self, state_policy: List) -> List:
-=======
-    def statebatch2obs(self, stateList):
-        return [self.state2obs(s) for s in stateList]
-
-    def obs2state(self, obs: List) -> List:
->>>>>>> d05730a7
         """
         Transforms the one-hot encoding version of a state given as argument
         into a state (list of the position at each dimension).
