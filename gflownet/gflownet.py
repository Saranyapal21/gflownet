--- conflicted
+++ resolved
@@ -236,28 +236,19 @@
             .to(bool)
         )
         # check for at least one non-random action
-<<<<<<< HEAD
-        if idx_norandom.sum() > 0:
-            if sampling_method == "policy":
-                policy_outputs[idx_norandom, :] = model(
-                    self._tfloat(
-                        self.env.statebatch2policy(
-                            [s for s, do in zip(states, idx_norandom) if do]
-                        )
-=======
         if sampling_method == "policy" and idx_norandom.sum() > 0:
             policy_outputs[idx_norandom, :] = model(
                 self._tfloat(
                     self.env.statebatch2policy(
                         [s for s, do in zip(states, idx_norandom) if do]
->>>>>>> ab894a12
                     )
                 )
-            elif sampling_method == "uniform":
-                # TODO
-                policy_outputs = None
-            else:
-                raise NotImplementedError
+            )
+        elif sampling_method == "uniform":
+            # TODO
+            policy_outputs = None
+        else:
+            raise NotImplementedError
         # Sample actions from policy outputs
         actions, logprobs = self.env.sample_actions(
             policy_outputs,
