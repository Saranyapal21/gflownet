--- conflicted
+++ resolved
@@ -180,52 +180,6 @@
         self.kl = -1.0
         self.jsd = -1.0
 
-<<<<<<< HEAD
-    # def _tfloat(self, x):
-    #     return torch.tensor(x, dtype=self.float, device=self.device)
-
-    # def _tlong(self, x):
-    #     return torch.tensor(x, dtype=torch.long, device=self.device)
-
-    # def _tint(self, x):
-    #     return torch.tensor(x, dtype=torch.int, device=self.device)
-
-    # def _tbool(self, x):
-    #     return torch.tensor(x, dtype=torch.bool, device=self.device)
-=======
-    def _tfloat(self, x):
-        if isinstance(x, list) and torch.is_tensor(x[0]):
-            return torch.stack(x).type(self.float).to(self.device)
-        if torch.is_tensor(x):
-            return x.type(self.float).to(self.device)
-        else:
-            return torch.tensor(x, dtype=self.float, device=self.device)
-
-    def _tlong(self, x):
-        if isinstance(x, list) and torch.is_tensor(x[0]):
-            return torch.stack(x).type(torch.long).to(self.device)
-        if torch.is_tensor(x):
-            return x.type(torch.long).to(self.device)
-        else:
-            return torch.tensor(x, dtype=torch.long, device=self.device)
-
-    def _tint(self, x):
-        if isinstance(x, list) and torch.is_tensor(x[0]):
-            return torch.stack(x).type(torch.int).to(self.device)
-        if torch.is_tensor(x):
-            return x.type(torch.int).to(self.device)
-        else:
-            return torch.tensor(x, dtype=torch.int, device=self.device)
-
-    def _tbool(self, x):
-        if isinstance(x, list) and torch.is_tensor(x[0]):
-            return torch.stack(x).type(torch.bool).to(self.device)
-        if torch.is_tensor(x):
-            return x.type(torch.bool).to(self.device)
-        else:
-            return torch.tensor(x, dtype=torch.bool, device=self.device)
->>>>>>> 0acf98a1
-
     def parameters(self):
         if self.backward_policy.is_model == False:
             return list(self.forward_policy.model.parameters())
@@ -296,23 +250,14 @@
             .to(bool)
         )
         # Check for at least one non-random action
-<<<<<<< HEAD
-        if sampling_method == "policy" and idx_norandom.sum() > 0:
-            policy_outputs[idx_norandom, :] = model(
-                tfloat(
-                    self.env.statebatch2policy(
-                        [s for s, do in zip(states, idx_norandom) if do]
-                    ), device=self.device, float=self.float
-=======
         if sampling_method == "policy":
             if idx_norandom.sum() > 0:
                 policy_outputs[idx_norandom, :] = model(
-                    self._tfloat(
+                    tfloat(
                         self.env.statebatch2policy(
                             [s for s, do in zip(states, idx_norandom) if do]
                         )
-                    )
->>>>>>> 0acf98a1
+                    ), device=self.device, float=self.float
                 )
         else:
             raise NotImplementedError
@@ -393,45 +338,6 @@
         Args
         ----
         """
-<<<<<<< HEAD
-        
-=======
-
-        def _add_to_batch(batch, envs, actions, valids, train=True):
-            for env, action, valid in zip(envs, actions, valids):
-                if valid is False:
-                    continue
-                parents, parents_a = env.get_parents(action=action)
-                mask_f = env.get_mask_invalid_actions_forward()
-                mask_b = env.get_mask_invalid_actions_backward(
-                    env.state, env.done, parents_a
-                )
-                assert (
-                    action in parents_a
-                ), f"""
-                Sampled action is not in the list of valid actions from parents.
-                \nState:\n{env.state}\nAction:\n{action}
-                """
-                if train:
-                    batch.append(
-                        [
-                            self._tfloat([env.state]),
-                            self._tfloat([action]),
-                            self._tfloat(parents),
-                            self._tfloat(parents_a),
-                            self._tbool([env.done]),
-                            self._tlong([env.id] * len(parents)),
-                            self._tlong([env.n_actions]),
-                            self._tbool([mask_f]),
-                            self._tbool([mask_b]),
-                        ]
-                    )
-                else:
-                    if env.done:
-                        batch.append(env.state)
-            return batch
-
->>>>>>> 0acf98a1
         times = {
             "all": 0.0,
             "forward_actions": 0.0,
