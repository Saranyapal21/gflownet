"""
GFlowNet
TODO:
    - Seeds
"""
import sys
import copy
import time
from collections import defaultdict
from pathlib import Path

import numpy as np
import pandas as pd
import torch
import torch.nn as nn
import yaml
from torch.distributions.categorical import Categorical
from tqdm import tqdm

from gflownet.envs.base import Buffer

<<<<<<< HEAD
=======
# from memory_profiler import profile

# Float and Long tensors
_dev = [torch.device("cpu")]
tf = lambda x: torch.FloatTensor(x).to(_dev[0])
tl = lambda x: torch.LongTensor(x).to(_dev[0])
tb = lambda x: torch.BoolTensor(x).to(_dev[0])


def process_config(config):
    if "score" not in config.gflownet.test or "nupack" in config.gflownet.test.score:
        config.gflownet.test.score = config.gflownet.func.replace("nupack ", "")
    return config


def set_device(dev):
    _dev[0] = dev

>>>>>>> d05730a7

class GFlowNetAgent:
    def __init__(
        self,
        env,
        seed,
        device,
        float_precision,
        optimizer,
        buffer,
        policy,
        mask_invalid_actions,
        temperature_logits,
        random_action_prob,
        pct_batch_empirical,
        random_action_prob,
        logger,
<<<<<<< HEAD
        debug,
=======
>>>>>>> d05730a7
        num_empirical_loss,
        oracle,
        proxy=None,
        al=False,
        data_path=None,
        sample_only=False,
        **kwargs,
    ):
        # Seed
        self.rng = np.random.default_rng(seed)
        # Device
<<<<<<< HEAD
        self.device = self._set_device(device)
        # Float precision
        self.float = self._set_float_precision(float_precision)
        # Environment
        self.env = env
        self.env.set_device(self.device)
        self.env.set_float_precision(self.float)
        self.mask_source = self._tbool([self.env.get_mask_invalid_actions_forward()])
        # Continuous environments
        if hasattr(self.env, "continuous") and self.env.continuous:
            self.continuous = True
            self.forward_sample = self.forward_sample_continuous
            self.trajectorybalance_loss = self.trajectorybalance_loss_continuous
        else:
            self.continuous = False
=======
        self.device_torch = torch.device(device)
        self.device = self.device_torch
        set_device(self.device_torch)
        # Environment
        self.env = env
        self.mask_source = tb([self.env.get_mask_invalid_actions()])
>>>>>>> d05730a7
        # Loss
        if optimizer.loss in ["flowmatch"]:
            self.loss = "flowmatch"
            self.logZ = None
        elif optimizer.loss in ["trajectorybalance", "tb"]:
            self.loss = "trajectorybalance"
            self.logZ = nn.Parameter(torch.ones(optimizer.z_dim) * 150.0 / 64)
        else:
            print("Unkown loss. Using flowmatch as default")
            self.loss = "flowmatch"
            self.logZ = None
        self.loss_eps = torch.tensor(float(1e-5)).to(self.device)
<<<<<<< HEAD
        # Logging
        self.debug = debug
=======
        # Logging (Comet)
>>>>>>> d05730a7
        self.num_empirical_loss = num_empirical_loss
        self.logger = logger
        self.oracle_n = oracle.n
        # Buffers
        self.buffer = Buffer(
            **buffer, env=self.env, make_train_test=not sample_only, logger=logger
        )
        # Train set statistics and reward normalization constant
        if self.buffer.train is not None:
            energies_stats_tr = [
                self.buffer.min_tr,
                self.buffer.max_tr,
                self.buffer.mean_tr,
                self.buffer.std_tr,
                self.buffer.max_norm_tr,
            ]
            self.env.set_energies_stats(energies_stats_tr)
            print("\nTrain data")
            print(f"\tMean score: {energies_stats_tr[2]}")
            print(f"\tStd score: {energies_stats_tr[3]}")
            print(f"\tMin score: {energies_stats_tr[0]}")
            print(f"\tMax score: {energies_stats_tr[1]}")
        else:
            energies_stats_tr = None
        if self.env.reward_norm_std_mult > 0 and energies_stats_tr is not None:
            self.env.reward_norm = self.env.reward_norm_std_mult * energies_stats_tr[3]
            self.env.set_reward_norm(self.env.reward_norm)
        # Test set statistics
        if self.buffer.test is not None:
            print("\nTest data")
            print(f"\tMean score: {self.buffer.test['energies'].mean()}")
            print(f"\tStd score: {self.buffer.test['energies'].std()}")
            print(f"\tMin score: {self.buffer.test['energies'].min()}")
            print(f"\tMax score: {self.buffer.test['energies'].max()}")
        # Policy models
        self.forward_policy = Policy(policy.forward, self.env)
        if policy.forward.checkpoint:
            self.logger.set_forward_policy_ckpt_path(policy.forward.checkpoint)
            # TODO: re-write the logic and conditions to reload a model
            if False:
                self.forward_policy.load_state_dict(
                    torch.load(self.policy_forward_path)
                )
                print("Reloaded GFN forward policy model Checkpoint")
        else:
            self.logger.set_forward_policy_ckpt_path(None)
        if policy.backward:
            self.backward_policy = Policy(
                policy.backward,
                self.env,
                base=self.forward_policy,
            )
        else:
            self.backward_policy = None
        if self.backward_policy and policy.forward.checkpoint:
            self.logger.set_backward_policy_ckpt_path(policy.backward.checkpoint)
            # TODO: re-write the logic and conditions to reload a model
            if False:
                self.backward_policy.load_state_dict(
                    torch.load(self.policy_backward_path)
                )
                print("Reloaded GFN backward policy model Checkpoint")
        else:
            self.logger.set_backward_policy_ckpt_path(None)
        if self.backward_policy and self.backward_policy.is_model:
            self.backward_policy.model.to(self.device)
        self.ckpt_period = policy.ckpt_period
        if self.ckpt_period in [None, -1]:
            self.ckpt_period = np.inf
        # Optimizer
        if self.forward_policy.is_model:
            self.forward_policy.model.to(self.device)
            self.target = copy.deepcopy(self.forward_policy.model)
            self.opt, self.lr_scheduler = make_opt(
                self.parameters(), self.logZ, optimizer
            )
        else:
            self.opt, self.lr_scheduler, self.target = None, None, None
        self.n_train_steps = optimizer.n_train_steps
        self.batch_size = optimizer.batch_size
        self.ttsr = max(int(optimizer.train_to_sample_ratio), 1)
        self.sttr = max(int(1 / optimizer.train_to_sample_ratio), 1)
        self.clip_grad_norm = optimizer.clip_grad_norm
        self.tau = optimizer.bootstrap_tau
        self.ema_alpha = optimizer.ema_alpha
        self.early_stopping = optimizer.early_stopping
        self.use_context = al
        self.logsoftmax = torch.nn.LogSoftmax(dim=1)
        # Training
        self.mask_invalid_actions = mask_invalid_actions
        self.temperature_logits = temperature_logits
        self.random_action_prob = random_action_prob
        self.pct_batch_empirical = pct_batch_empirical

    def _set_device(self, device: str):
        if device.lower() == "cuda" and torch.cuda.is_available():
            return torch.device("cuda")
        else:
            return torch.device("cpu")

    def _set_float_precision(self, precision: int):
        if precision == 16:
            return torch.float16
        elif precision == 32:
            return torch.float32
        elif precision == 64:
            return torch.float64
        else:
            raise ValueError("Precision must be one of [16, 32, 64]")

    def _tfloat(self, x):
        return torch.tensor(x, dtype=self.float, device=self.device)

    def _tlong(self, x):
        return torch.tensor(x, dtype=torch.long, device=self.device)

    def _tint(self, x):
        return torch.tensor(x, dtype=torch.int, device=self.device)

    def _tbool(self, x):
        return torch.tensor(x, dtype=torch.bool, device=self.device)

    def parameters(self):
        if self.backward_policy is None or self.backward_policy.is_model == False:
            return list(self.forward_policy.model.parameters())
        elif self.loss == "trajectorybalance":
            return list(self.forward_policy.model.parameters()) + list(
                self.backward_policy.model.parameters()
            )
        else:
            raise ValueError("Backward Policy cannot be a nn in flowmatch.")

    def forward_sample(
        self, envs, times, sampling_method="policy", model=None, temperature=1.0
    ):
        """
        Performs a forward action on each environment of a list.

        Args
        ----
        env : list of GFlowNetEnv or derived
            A list of instances of the environment

        times : dict
            Dictionary to store times

        sampling_method : string
            - model: uses current forward to obtain the sampling probabilities.
            - uniform: samples uniformly from the action space.

        model : torch model
            Model to use as policy if sampling_method="policy"

        temperature : float
            Temperature to adjust the logits by logits /= temperature
        """
        if not isinstance(envs, list):
            envs = [envs]
<<<<<<< HEAD
        states = [env.state for env in envs]
        mask_invalid_actions = self._tbool(
            [env.get_mask_invalid_actions_forward() for env in envs]
        )
        random_action = self.rng.uniform()
        t0_a_model = time.time()
        if sampling_method == "policy":
            action_logits = model(self._tfloat(self.env.statebatch2policy(states)))
            action_logits /= temperature
        elif sampling_method == "uniform":
            # TODO: update with policy_output_dim
            action_logits = self._float(
                torch.zeros((len(states), len(self.env.action_space) + 1))
            )
        else:
            raise NotImplemented
        if self.mask_invalid_actions:
            action_logits[mask_invalid_actions] = -1000
        if all(torch.isfinite(action_logits).flatten()):
            actions = Categorical(logits=action_logits).sample().tolist()
=======
        states = [env.state2obs() for env in envs]
        mask_invalid_actions = tb([env.get_mask_invalid_actions() for env in envs])
        t0_a_model = time.time()

        if sampling_method == "uniform":
            actions = self.rng.integers(
                0, len(self.env.action_space), len(states)
            ).tolist()

        elif sampling_method == "policy" or sampling_method == "mixt":
            with torch.no_grad():
                action_logits = model(tf(states))
            action_logits /= temperature
            if self.mask_invalid_actions:
                action_logits[mask_invalid_actions] = -1000
            if all(torch.isfinite(action_logits).flatten()):
                actions = Categorical(logits=action_logits).sample().tolist()
            else:
                if self.logger.debug:
                    raise ValueError("Action could not be sampled from model!")

            if sampling_method == "mixt":
                random_values = [self.rng.uniform() for _ in range(len(envs))]
                uniform_actions = self.rng.integers(
                    0, len(self.env.action_space), len(states)
                ).tolist()
                actions = [
                    uniform_actions[i]
                    if random_values[i] <= self.random_action_prob
                    else actions[i]
                    for i in range(len(envs))
                ]
>>>>>>> d05730a7
        else:
            raise NotImplementedError("Sampling method not implemented")

        t1_a_model = time.time()
        times["forward_actions"] += t1_a_model - t0_a_model
        assert len(envs) == len(actions)
        # Execute actions
        _, actions, valids = zip(
            *[env.step(action) for env, action in zip(envs, actions)]
        )
        return envs, actions, valids

    def forward_sample_continuous(
        self,
        envs,
        times,
        sampling_method="policy",
        model=None,
        temperature=1.0,
        random_action_prob=0.0,
    ):
        """
        Performs a forward action on each environment of a list.

        Args
        ----
        env : list of GFlowNetEnv or derived
            A list of instances of the environment

        times : dict
            Dictionary to store times

        sampling_method : string
            - model: uses current forward to obtain the sampling probabilities.
            - uniform: samples uniformly from the action space.

        model : torch model
            Model to use as policy if sampling_method="policy"

        temperature : float
            Temperature to adjust the logits by logits /= temperature
        """
        if not isinstance(envs, list):
            envs = [envs]
        # Build states and masks
        states = [env.state for env in envs]
        mask_invalid_actions = self._tbool(
            [env.get_mask_invalid_actions_forward() for env in envs]
        )
        # Build policy outputs
        if sampling_method == "policy":
            policy_outputs = model(self._tfloat(self.env.statebatch2policy(states)))
        elif sampling_method == "uniform":
            # TODO
            policy_outputs = None
        else:
            raise NotImplemented
        # Sample actions from policy outputs
        actions, logprobs = self.env.sample_actions(
            policy_outputs,
            sampling_method,
            mask_invalid_actions,
            temperature,
            random_action_prob,
        )
        assert len(envs) == len(actions)
        # Execute actions
        _, actions, valids = zip(
            *[env.step(action) for env, action in zip(envs, actions)]
        )
        return envs, actions, valids

    def backward_sample(
        self,
        env,
        times,
        sampling_method="policy",
        model=None,
        temperature=1.0,
        done=False,
    ):
        """
        Performs a backward action on one environment.

        Args
        ----
        env : GFlowNetEnv or derived
            An instance of the environment

        sampling_method : string
            - model: uses the current backward policy to obtain the sampling probabilities.
            - uniform: samples uniformly from the parents of the current state.

        model : torch model
            Model to use as policy if sampling_method="policy"

        temperature : float
            Temperature to adjust the logits by logits /= temperature

        done : bool
            If True, it will sample eos action
        """
        # TODO: If sampling method is policy
        # Change backward sampling with a mask for parents
        # As we can use the backward policy to get model(states) but not all of those actions are likely
        # Need to compute backward_masks, amsk those actions and then get the categorical distribution.
        t0_a_model = time.time()
        parents, parents_a = env.get_parents(env.state, done)
<<<<<<< HEAD
        if sampling_method == "policy":
            action_logits = model(self._tfloat(parents))[
                torch.arange(len(parents)), parents_a
            ]
=======
        if sampling_method == "uniform":
            action_idx = self.rng.integers(low=0, high=len(parents_a))
        elif sampling_method == "policy" or sampling_method == "mixt":
            action_logits = model(tf(parents))[torch.arange(len(parents)), parents_a]
>>>>>>> d05730a7
            action_logits /= temperature
            if all(torch.isfinite(action_logits).flatten()):
                action_idx = Categorical(logits=action_logits).sample().item()
            else:
                if self.logger.debug:
                    raise ValueError("Action could not be sampled from model!")

            if sampling_method == "mixt":
                random_value = self.rng.uniform()
                uniform_action_idx = self.rng.integers(low=0, high=len(parents_a))
                action_idx = (
                    uniform_action_idx
                    if random_value <= self.random_action_prob
                    else action_idx
                )
        else:
            raise NotImplementedError("Sampling method not implemented")
        action = parents_a[action_idx]
<<<<<<< HEAD
        env.set_state((parents)[action_idx], done=False)
        return env, env.state, action, parents, parents_a

    def backward_sample_continuous(
        self, env, sampling_method="policy", model=None, temperature=1.0, done=False
    ):
        """
        Performs a backward action on one environment.

        Args
        ----
        env : GFlowNetEnv or derived
            An instance of the environment

        sampling_method : string
            - model: uses the current backward policy to obtain the sampling probabilities.
            - uniform: samples uniformly from the parents of the current state.

        model : torch model
            Model to use as policy if sampling_method="policy"

        temperature : float
            Temperature to adjust the logits by logits /= temperature

        done : bool
            If True, it will sample eos action
        """
        # TODO: If sampling method is policy
        # Change backward sampling with a mask for parents
        # As we can use the backward policy to get model(states) but not all of those actions are likely
        # Need to compute backward_masks, amsk those actions and then get the categorical distribution.
        parents, parents_a = env.get_parents(env.state, done)
        if sampling_method == "policy":
            action_logits = model(self._tfloat(parents))[
                torch.arange(len(parents)), parents_a
            ]
            action_logits /= temperature
            if all(torch.isfinite(action_logits).flatten()):
                action_idx = Categorical(logits=action_logits).sample().item()
            else:
                if self.debug:
                    raise ValueError("Action could not be sampled from model!")
        elif sampling_method == "uniform":
            action_idx = self.rng.integers(low=0, high=len(parents_a))
        else:
            raise NotImplemented
        action = parents_a[action_idx]
        env.set_state((parents)[action_idx], done=False)
=======
        env.set_state(env.obs2state((parents)[action_idx]), done=False)
        t1_a_model = time.time()
        times["backward_actions"] += t1_a_model - t0_a_model
>>>>>>> d05730a7
        return env, env.state, action, parents, parents_a

    # @profile
    def sample_batch(
        self, envs, n_samples=None, train=True, model=None, progress=False
    ):
        """
        Builds a batch of data

        if train == True:
            Each item in the batch is a list of 7 elements (all tensors):
                - [0] the state
                - [1] the action
                - [2] all parents of the state, parents
                - [3] actions that lead to the state from each parent, parents_a
                - [4] done [True, False]
                - [5] traj id: identifies each trajectory
                - [6] state id: identifies each state within a traj
                - [7] mask_f: invalid forward actions from that state are 1
                - [8] mask_b: invalid backward actions from that state are 1
        else:
            Each item in the batch is a list of 1 element:
                - [0] the states (state)

        Args
        ----
        """
        times = {
            "all": 0.0,
            "forward_actions": 0.0,
            "backward_actions": 0.0,
            "actions_envs": 0.0,
            "rewards": 0.0,
        }
        t0_all = time.time()
        batch = []
        if isinstance(envs, list):
            envs = [env.reset(idx) for idx, env in enumerate(envs)]
        elif n_samples is not None and n_samples > 0:
            # envs = [copy.deepcopy(self.env).reset(idx) for idx in range(n_samples)]
            envs = [self.env.copy().reset(idx) for idx in range(n_samples)]
        else:
            return None, None
        # Offline trajectories
        # TODO: Replay Buffer
        if train:
            n_empirical = int(self.pct_batch_empirical * len(envs))
            for env in envs[:n_empirical]:
                readable = self.rng.permutation(self.buffer.train.samples.values)[0]
                env = env.set_state(env.readable2state(readable), done=True)
                action = env.eos
                parents = [env.state]
                parents_a = [action]
                mask_f = env.get_mask_invalid_actions_forward()
                mask_b = env.get_mask_invalid_actions_backward(
                    env.state, env.done, parents_a
                )
                n_actions = 0
                while len(env.state) > 0:
                    batch.append(
                        [
                            self._tfloat([env.state]),
                            self._tfloat([action]),
                            self._tfloat(parents),
                            self._tfloat(parents_a),
                            self._tbool([env.done]),
                            self._tlong([env.id] * len(parents)),
                            self._tlong([n_actions]),
                            self._tbool([mask_f]),
                            self._tbool([mask_b]),
                        ]
                    )
                    # Backward sampling
                    env, state, action, parents, parents_a = self.backward_sample(
                        env,
                        times,
                        sampling_method="policy",
                        model=self.backward_policy,
                        temperature=self.temperature_logits,
                    )
                    n_actions += 1
            envs = envs[n_empirical:]
        # Policy trajectories
        while envs:
            # Forward sampling
<<<<<<< HEAD
            with torch.no_grad():
                if train is False:
                    envs, actions, valids = self.forward_sample(
                        envs,
                        times,
                        sampling_method="policy",
                        model=self.forward_policy,
                        temperature=1.0,
                    )
                else:
                    envs, actions, valids = self.forward_sample(
                        envs,
                        times,
                        sampling_method="policy",
                        model=self.forward_policy,
                        temperature=self.temperature_logits,
                        random_action_prob=self.random_action_prob,
                    )
=======
            if train is False:
                envs, actions, valids = self.forward_sample(
                    envs,
                    times,
                    sampling_method="policy",
                    model=self.forward_policy,
                    temperature=1.0,
                )
            else:
                envs, actions, valids = self.forward_sample(
                    envs,
                    times,
                    sampling_method="mixt",
                    model=self.forward_policy,
                    temperature=self.temperature_logits,
                )
>>>>>>> d05730a7
            t0_a_envs = time.time()
            # Add to batch
            for env, action, valid in zip(envs, actions, valids):
                if valid:
                    parents, parents_a = env.get_parents(action=action)
                    mask_f = env.get_mask_invalid_actions_forward()
                    mask_b = env.get_mask_invalid_actions_backward(
                        env.state, env.done, parents_a
                    )
                    assert action in parents_a
                    if train:
                        batch.append(
                            [
                                self._tfloat([env.state]),
                                self._tfloat([action]),
                                self._tfloat(parents),
                                self._tfloat(parents_a),
                                self._tbool([env.done]),
                                self._tlong([env.id] * len(parents)),
                                self._tlong([env.n_actions - 1]),
                                self._tbool([mask_f]),
                                self._tbool([mask_b]),
                            ]
                        )
                    else:
                        if env.done:
                            batch.append(env.state)
            # Filter out finished trajectories
            envs = [env for env in envs if not env.done]
            t1_a_envs = time.time()
            times["actions_envs"] += t1_a_envs - t0_a_envs
            if progress and n_samples is not None:
                print(f"{n_samples - len(envs)}/{n_samples} done")
        return batch, times

    def flowmatch_loss(self, it, batch, loginf=1000):
        """
        Computes the loss of a batch

        Args
        ----
        it : int
            Iteration

        batch : ndarray
            A batch of data: every row is a state (list), corresponding to all states
            visited in each state in the batch.

        Returns
        -------
        loss : float
            Loss, as per Equation 12 of https://arxiv.org/abs/2106.04399v1

        term_loss : float
            Loss of the terminal nodes only

        flow_loss : float
            Loss of the intermediate nodes only
        """
        loginf = self._tfloat([loginf])
        batch_idxs = self._tlong(
            sum(
                [
                    [i] * len(parents)
                    for i, (_, _, _, parents, _, _, _, _, _) in enumerate(batch)
                ],
                [],
            )
        )
        sp, _, r, parents, actions, done, _, _, masks = map(torch.cat, zip(*batch))
        # Sanity check if negative rewards
        if self.logger.debug and torch.any(r < 0):
            neg_r_idx = torch.where(r < 0)[0].tolist()
            for idx in neg_r_idx:
                state_oracle = self.env.state2oracle(sp)
                output_proxy = self.env.proxy(state_oracle)
                reward = self.env.proxy2reward(output_proxy)
                import ipdb

                ipdb.set_trace()

        # Q(s,a)
        parents_Qsa = self.forward_policy(parents)[
            torch.arange(parents.shape[0]), actions
        ]

        # log(eps + exp(log(Q(s,a)))) : qsa
        in_flow = torch.log(
            self.loss_eps
            + self._tfloat(torch.zeros((sp.shape[0],))).index_add_(
                0, batch_idxs, torch.exp(parents_Qsa)
            )
        )
        # the following with work if autoregressive
        #         in_flow = torch.logaddexp(parents_Qsa[batch_idxs], torch.log(self.loss_eps))
        if self.tau > 0 and self.target is not None:
            with torch.no_grad():
                next_q = self.target(sp)
        else:
            next_q = self.forward_policy(sp)
        next_q[masks] = -loginf
        qsp = torch.logsumexp(next_q, 1)
        # qsp: qsp if not done; -loginf if done
        qsp = qsp * (1 - done) - loginf * done
        out_flow = torch.logaddexp(torch.log(r + self.loss_eps), qsp)
        loss = (in_flow - out_flow).pow(2).mean()

        with torch.no_grad():
            term_loss = ((in_flow - out_flow) * done).pow(2).sum() / (
                done.sum() + 1e-20
            )
            flow_loss = ((in_flow - out_flow) * (1 - done)).pow(2).sum() / (
                (1 - done).sum() + 1e-20
            )

        if self.tau > 0 and self.target is not None:
            for a, b in zip(
                self.forward_policy.model.parameters(), self.target.parameters()
            ):
                b.data.mul_(1 - self.tau).add_(self.tau * a)

        return loss, term_loss, flow_loss

    def trajectorybalance_loss(self, it, batch, loginf=1000):
        """
        Computes the trajectory balance loss of a batch

        Args
        ----
        it : int
            Iteration

        batch : ndarray
            A batch of data: every row is a state (list), corresponding to all states
            visited in each state in the batch.

        Returns
        -------
        loss : float

        term_loss : float
            Loss of the terminal nodes only

        flow_loss : float
            Loss of the intermediate nodes only
        """
        loginf = self._tfloat([loginf])
        # Unpack batch
        (
            states,
            actions,
            rewards,
            parents,
            parents_a,
            done,
            traj_id_parents,
            state_id,
            masks,
        ) = zip(*batch)
        # Keep only parents in trajectory
        parents = [
            p[torch.where(a == p_a)] for a, p, p_a in zip(actions, parents, parents_a)
        ]
        traj_id = torch.cat([el[:1] for el in traj_id_parents])
        # Concatenate lists of tensors
        states, actions, rewards, parents, done, state_id, masks = map(
            torch.cat,
            [
                states,
                actions,
                rewards,
                parents,
                done,
                state_id,
                masks,
            ],
        )
        # Build forward masks from state masks
        masks_f = torch.cat(
            [
                masks[torch.where((state_id == sid - 1) & (traj_id == pid))]
                if sid > 0
                else self.mask_source
                for sid, pid in zip(state_id, traj_id)
            ]
        )
        # Build backward masks from parents actions
        masks_b = torch.ones(masks.shape, dtype=bool)
        # TODO: this should be possible with a matrix operation
        for idx, pa in enumerate(parents_a):
            masks_b[idx, pa] = False
        # Forward trajectories
        logits_f = self.forward_policy(parents)
        logits_f[masks_f] = -loginf
        logprobs_f = self.logsoftmax(logits_f)[torch.arange(logits_f.shape[0]), actions]
        sumlogprobs_f = self._tfloat(
            torch.zeros(len(torch.unique(traj_id, sorted=True)))
        ).index_add_(0, traj_id, logprobs_f)
        # Backward trajectories
        logits_b = self.backward_policy(states)
        logits_b[masks_b] = -loginf
        logprobs_b = self.logsoftmax(logits_b)[torch.arange(logits_b.shape[0]), actions]
        sumlogprobs_b = self._tfloat(
            torch.zeros(len(torch.unique(traj_id, sorted=True)))
        ).index_add_(0, traj_id, logprobs_b)
        # Sort rewards of done states by ascending traj_id
        rewards = rewards[done.eq(1)][torch.argsort(traj_id[done.eq(1)])]
        # Trajectory balance loss
        loss = (
            (self.logZ.sum() + sumlogprobs_f - sumlogprobs_b - torch.log(rewards))
            .pow(2)
            .mean()
        )
        return loss, loss, loss

    def trajectorybalance_loss_continuous(self, it, batch, loginf=1000):
        """
        Computes the trajectory balance loss of a batch

        Args
        ----
        it : int
            Iteration

        batch : ndarray
            A batch of data: every row is a state (list), corresponding to all states
            visited in each state in the batch.

        Returns
        -------
        loss : float

        term_loss : float
            Loss of the terminal nodes only

        flow_loss : float
            Loss of the intermediate nodes only
        """
        loginf = self._tfloat([loginf])
        # Unpack batch
        (
            states,
            actions,
            parents,
            parents_a,
            done,
            traj_id_parents,
            state_id,
            masks_sf,
            masks_b,
        ) = zip(*batch)
        # Keep only parents in trajectory
        parents = [
            p[torch.where(torch.all(torch.eq(a, p_a), axis=1))]
            for a, p, p_a in zip(actions, parents, parents_a)
        ]
        traj_id = torch.cat([el[:1] for el in traj_id_parents])
        # Concatenate lists of tensors
        states, actions, parents, done, state_id, masks_sf, masks_b = map(
            torch.cat,
            [
                states,
                actions,
                parents,
                done,
                state_id,
                masks_sf,
                masks_b,
            ],
        )
        # Compute rewards
        rewards = self.env.reward_torchbatch(states, done)
        # Build parents forward masks from state masks
        masks_f = torch.cat(
            [
                masks_sf[torch.where((state_id == sid - 1) & (traj_id == pid))]
                if sid > 0
                else self.mask_source
                for sid, pid in zip(state_id, traj_id)
            ]
        )
        # Forward trajectories
        policy_output_f = self.forward_policy(self.env.statetorch2policy(parents))
        logprobs_f = self.env.get_logprobs(
            policy_output_f, actions, states, masks_f, loginf
        )
        sumlogprobs_f = torch.zeros(
            len(torch.unique(traj_id, sorted=True)),
            dtype=self.float,
            device=self.device,
        ).index_add_(0, traj_id, logprobs_f)
        # Backward trajectories
        policy_output_b = self.backward_policy(self.env.statetorch2policy(states))
        logprobs_b = self.env.get_logprobs(
            policy_output_b, actions, parents, masks_b, loginf
        )
        sumlogprobs_b = torch.zeros(
            len(torch.unique(traj_id, sorted=True)),
            dtype=self.float,
            device=self.device,
        ).index_add_(0, traj_id, logprobs_b)
        # Sort rewards of done states by ascending traj id
        rewards = rewards[done.eq(1)][torch.argsort(traj_id[done.eq(1)])]
        # Trajectory balance loss
        loss = (
            (self.logZ.sum() + sumlogprobs_f - sumlogprobs_b - torch.log(rewards))
            .pow(2)
            .mean()
        )
        if self.debug:
            self.logger.log_metric(
                "mean_logprobs_b",
                torch.mean(logprobs_b[state_id == 0]),
                it,
                use_context=False,
            )
        return (loss, loss, loss), rewards

    def unpack_terminal_states(self, batch):
        """
        Unpacks the terminating states and trajectories of a batch and converts them
        to Python lists/tuples.
        """
        # TODO: make sure that unpacked states and trajs are sorted by traj_id (like
        # rewards will be)
        trajs = [[] for _ in range(self.batch_size)]
        states = [None] * self.batch_size
        for el in batch:
            traj_id = el[5][:1].item()
            state_id = el[6][:1].item()
            trajs[traj_id].append(tuple(el[1][0].tolist()))
            if bool(el[4].item()):
                states[traj_id] = tuple(el[0][0].tolist())
        trajs = [tuple(el) for el in trajs]
        return states, trajs

    def train(self):
        # Metrics
        all_losses = []
        all_visited = []
        loss_term_ema = None
        loss_flow_ema = None
        # Generate list of environments
        envs = [self.env.copy() for _ in range(self.batch_size)]
        # envs = [copy.deepcopy(self.env).reset() for _ in range(self.batch_size)]
        # Train loop
        pbar = tqdm(range(1, self.n_train_steps + 1), disable=not self.logger.progress)
        for it in pbar:
            t0_iter = time.time()
            data = []
            for j in range(self.sttr):
                batch, times = self.sample_batch(envs)
                data += batch
            for j in range(self.ttsr):
                if self.loss == "flowmatch":
                    losses = self.flowmatch_loss(
                        it * self.ttsr + j, data
                    )  # returns (opt loss, *metrics)
                elif self.loss == "trajectorybalance":
                    losses, rewards = self.trajectorybalance_loss(
                        it * self.ttsr + j, data
                    )  # returns (opt loss, *metrics)
                else:
                    print("Unknown loss!")
                if not all([torch.isfinite(loss) for loss in losses]):
                    if self.logger.debug:
                        print("Loss is not finite - skipping iteration")
                    if len(all_losses) > 0:
                        all_losses.append([loss for loss in all_losses[-1]])
                else:
                    losses[0].backward()
                    if self.clip_grad_norm > 0:
                        torch.nn.utils.clip_grad_norm_(
                            self.parameters(), self.clip_grad_norm
                        )
                    self.opt.step()
                    self.lr_scheduler.step()
                    self.opt.zero_grad()
                    all_losses.append([i.item() for i in losses])
            # Buffer
<<<<<<< HEAD
            states_term, trajs_term = self.unpack_terminal_states(batch)
            proxy_vals = self.env.reward2proxy(rewards).tolist()
            rewards = rewards.tolist()
=======
            t0_buffer = time.time()
            states_term, trajs_term, rewards = self.unpack_terminal_states(batch)
            proxy_vals = self.env.reward2proxy(rewards)
>>>>>>> d05730a7
            self.buffer.add(states_term, trajs_term, rewards, proxy_vals, it)
            self.buffer.add(
                states_term, trajs_term, rewards, proxy_vals, it, buffer="replay"
            )
            t1_buffer = time.time()
            times.update({"buffer": t1_buffer - t0_buffer})
            # Log
            idx_best = np.argmax(rewards)
            state_best = "".join(self.env.state2readable(states_term[idx_best]))
            if self.logger.lightweight:
                all_losses = all_losses[-100:]
                all_visited = states_term
            else:
                all_visited.extend(states_term)
            # log metrics
            t0_log = time.time()
            self.log_iter(
                pbar,
                rewards,
                proxy_vals,
                states_term,
                data,
                it,
                times,
                losses,
                all_losses,
                all_visited,
            )
<<<<<<< HEAD
            # Save intermediate models
            self.logger.save_models(self.forward_policy, self.backward_policy, step=it)
=======
            t1_log = time.time()
            times.update({"log": t1_log - t0_log})
            # Save intermediate models
            t0_model = time.time()
            self.logger.save_models(self.forward_policy, self.backward_policy, step=it)
            t1_model = time.time()
            times.update({"save_interim_model": t1_model - t0_model})
>>>>>>> d05730a7

            # Moving average of the loss for early stopping
            t0_moving_avg = time.time()
            if loss_term_ema and loss_flow_ema:
                loss_term_ema = (
                    self.ema_alpha * losses[1] + (1.0 - self.ema_alpha) * loss_term_ema
                )
                loss_flow_ema = (
                    self.ema_alpha * losses[2] + (1.0 - self.ema_alpha) * loss_flow_ema
                )
                if (
                    loss_term_ema < self.early_stopping
                    and loss_flow_ema < self.early_stopping
                ):
                    break
            else:
                loss_term_ema = losses[1]
                loss_flow_ema = losses[2]
            t1_moving_avg = time.time()
            times.update({"moving_avg": t1_moving_avg - t0_moving_avg})

            # Log times
            t1_iter = time.time()
            times.update({"iter": t1_iter - t0_iter})
<<<<<<< HEAD
            self.logger.log_time(times, it, use_context=self.use_context)
        # Save final model
        self.logger.save_models(self.forward_policy, self.backward_policy, final=True)

        # Close logger
        if self.use_context == False:
            self.logger.end()
=======
            self.logger.log_time(times, use_context=self.use_context)
        # Save final model
        self.logger.save_models(self.forward_policy, self.backward_policy, final=True)
>>>>>>> d05730a7

    def get_log_corr(self, times):
        data_logq = []
        times.update(
            {
                "test_trajs": 0.0,
                "test_logq": 0.0,
            }
        )
        # TODO: this could be done just once and store it
        for statestr, score in tqdm(
            zip(self.buffer.test.samples, self.buffer.test["energies"]), disable=True
        ):
            t0_test_traj = time.time()
            traj_list, actions = self.env.get_trajectories(
                [],
                [],
                [self.env.readable2state(statestr)],
                [self.env.eos],
            )
            t1_test_traj = time.time()
            times["test_trajs"] += t1_test_traj - t0_test_traj
            t0_test_logq = time.time()
            data_logq.append(logq(traj_list, actions, self.forward_policy, self.env))
            t1_test_logq = time.time()
            times["test_logq"] += t1_test_logq - t0_test_logq
        corr = np.corrcoef(data_logq, self.buffer.test["energies"])
        return corr, data_logq, times

    def log_iter(
        self,
        pbar,
        rewards,
        proxy_vals,
        states_term,
        data,
        it,
        times,
        losses,
        all_losses,
        all_visited,
    ):
        # train metrics
<<<<<<< HEAD
        self.logger.log_sampler_train(
            rewards, proxy_vals, states_term, data, it, self.use_context
        )
        # loss
=======
        t0_train = time.time()
        self.logger.log_sampler_train(
            rewards, proxy_vals, states_term, data, it, self.use_context
        )
        t1_train = time.time()
        times.update({"log_train": t1_train - t0_train})

        # loss
        t0_loss = time.time()
>>>>>>> d05730a7
        if not self.logger.lightweight:
            l1_error, kl_div = empirical_distribution_error(
                self.env, all_visited[-self.num_empirical_loss :]
            )
        else:
            l1_error, kl_div = 1, 100
        self.logger.log_sampler_loss(
            losses,
            l1_error,
            kl_div,
<<<<<<< HEAD
            it,
            self.use_context,
        )

        # logZ
        self.logger.log_metric("logZ", self.logZ.sum(), it, use_context=False)

        # test metrics
        if not self.logger.lightweight and self.buffer.test is not None:
            corr, data_logq, times = self.get_log_corr(times)
            self.logger.log_sampler_test(corr, data_logq, it, self.use_context)

        # oracle metrics
        oracle_batch, oracle_times = self.sample_batch(
            self.env, self.oracle_n, train=False
        )

=======
            self.use_context,
        )
        t1_loss = time.time()
        times.update({"log_loss": t1_loss - t0_loss})

        # test metrics
        t0_test = time.time()
        if not self.logger.lightweight and self.buffer.test is not None:
            corr, data_logq, times = self.get_log_corr(times)
            self.logger.log_sampler_test(corr, data_logq, it, self.use_context)
        t1_test = time.time()
        times.update({"log_test": t1_test - t0_test})

        # oracle metrics
        t0_oracle = time.time()
        if not it % self.logger.oracle_period:
            t0_sampling_for_oracle = time.time()
            oracle_batch, oracle_times = self.sample_batch(
                self.env, self.oracle_n, train=False
            )
            t1_sampling_for_oracle = time.time()

            times.update(
                {"oracle_sampling": t1_sampling_for_oracle - t0_sampling_for_oracle}
            )
            t0_get_scores = time.time()
            oracle_dict, oracle_times = batch2dict(
                oracle_batch, self.env, get_uncertainties=False
            )
            t1_get_scores = time.time()
            times.update({"oracle_get_scores": t1_get_scores - t0_get_scores})
            self.logger.log_sampler_oracle(
                oracle_dict["energies"], it, self.use_context
            )
        t1_oracle = time.time()
        times.update({"log_oracle": t1_oracle - t0_oracle})

>>>>>>> d05730a7
        if self.logger.progress:
            mean_main_loss = np.mean(np.array(all_losses)[-100:, 0], axis=0)
            description = "Loss: {:.4f} | L1: {:.4f} | KL: {:.4f}".format(
                mean_main_loss, l1_error, kl_div
            )
            pbar.set_description(description)

        if not self.logger.lightweight:
<<<<<<< HEAD
            self.logger.log_metric(
                "unique_states",
                np.unique(all_visited).shape[0],
                step=it,
                use_context=self.use_context,
=======
            all_visited_set = set(all_visited)
            self.logger.log_metric(
                "unique_states",
                len(all_visited),
                use_context=self.use_context,
            )

    def evaluate(self, samples, energies, dataset_states=None):
        """Evaluate the policy on a set of queries.

        Args:
            queries (list): List of queries to evaluate the policy on.

        Returns:
            dictionary with topk performance, diversity and novelty scores
        """
        energies = np.sort(energies)[::-1]
        dists = self.env.calculate_diversity(samples)
        dists = np.sort(dists)[::-1]
        dict_topk = {}
        # todo: modify condition to evaluate novelty wither in AL setting or when we have buffer-train available
        if self.use_context:
            novelty = self.env.calculate_novelty(samples, dataset_states)
            novelty = np.sort(novelty)[::-1]
        for k in self.logger.sampler.oracle.k:
            print(f"\n Top-{k} Performance")
            mean_energy_topk = np.mean(energies[:k])
            mean_diversity_topk = np.mean(dists[:k])
            if self.use_context:
                mean_novelty_topk = np.mean(novelty[:k])
            dict_topk.update({"mean_energy_top{}".format(k): mean_energy_topk})
            dict_topk.update(
                {"mean_pairwise_distance_top{}".format(k): mean_diversity_topk}
>>>>>>> d05730a7
            )
            if self.use_context:
                dict_topk.update(
                    {"min_distance_from_D0_top{}".format(k): mean_novelty_topk}
                )
            if self.logger.progress:
                print(f"\t Mean Energy: {mean_energy_topk}")
                print(f"\t Mean Pairwise Distance: {mean_diversity_topk}")
                if self.use_context:
                    print(f"\t Mean Min Distance from D0: {mean_novelty_topk}")
            self.logger.log_metrics(dict_topk, use_context=False)


class Policy:
<<<<<<< HEAD
    def __init__(self, config, env, base=None):
        self.state_dim = env.policy_input_dim
        self.fixed_output = env.fixed_policy_output
        self.output_dim = len(self.fixed_output)
=======
    def __init__(self, config, state_dim, n_actions, base=None):
        self.state_dim = state_dim
        self.n_actions = n_actions
        # TODO: shared_weights cannot be True when type is uniform
        # TODO: if shared_wights is False, type must be defined, but type must not be uniform
>>>>>>> d05730a7
        if "shared_weights" in config:
            self.shared_weights = config.shared_weights
        else:
            self.shared_weights = False
        self.base = base
        if "n_hid" in config:
            self.n_hid = config.n_hid
        else:
            self.n_hid = None
        if "n_layers" in config:
            self.n_layers = config.n_layers
        else:
            self.n_layers = None
        if "tail" in config:
            self.tail = config.tail
        else:
            self.tail = []
        if "type" in config:
            self.type = config.type
        elif self.shared_weights:
            self.type = self.base.type
        else:
            raise "Policy type must be defined if shared_weights is False"
        if self.type == "fixed":
            self.model = self.fixed_distribution
            self.is_model = False
        elif self.type == "uniform":
            self.model = self.uniform_distribution
            self.is_model = False
        elif self.type == "mlp":
            # TODO: activation dictionary
            self.model = self.make_mlp(nn.ReLU())
            self.is_model = True
        else:
            raise "Policy model type not defined"

    def __call__(self, states):
        return self.model(states)

    def make_mlp(self, activation):
        """
        Defines an MLP with no top layer activation
        If share_weight == True,
            baseModel (the model with which weights are to be shared) must be provided

        Args
        ----
        layers_dim : list
            Dimensionality of each layer

        activation : Activation
            Activation function
        """
        if self.shared_weights == True and self.base is not None:
            mlp = nn.Sequential(
                self.base.model[:-1],
                nn.Linear(
                    self.base.model[-1].in_features, self.base.model[-1].out_features
                ),
            )
            return mlp
        elif self.shared_weights == False:
            layers_dim = (
                [self.state_dim] + [self.n_hid] * self.n_layers + [(self.output_dim)]
            )
            mlp = nn.Sequential(
                *(
                    sum(
                        [
                            [nn.Linear(idim, odim)]
                            + ([activation] if n < len(layers_dim) - 2 else [])
                            for n, (idim, odim) in enumerate(
                                zip(layers_dim, layers_dim[1:])
                            )
                        ],
                        [],
                    )
                    + self.tail
                )
            )
            print(mlp)
            return mlp
        else:
            raise ValueError(
                "Base Model must be provided when shared_weights is set to True"
            )

    def fixed_distribution(self, states):
        """
        Returns the fixed distribution specified by the environment.
        Args: states: tensor
        """
        return self._tfloat(torch.tile(self.fixed_output, (len(states), 1)))

    def uniform_distribution(self, states):
        """
        Return action logits (log probabilities) from a uniform distribution
        Args: states: tensor
        """
        return self._tfloat(torch.ones((len(states), self.output_dim)))


<<<<<<< HEAD
=======
def batch2dict(batch, env, get_uncertainties=False, query_function="Both"):
    # HACK

    t0_proxy = time.time()
    # if get_uncertainties:
    #     if query_function == "fancy_acquisition":
    #         scores, proxy_vals, uncertainties = env.proxy(batch, query_function)
    #     else:
    #         proxy_vals, uncertainties = env.proxy(batch, query_function)
    #         scores = proxy_vals
    # else:
    input_oracle = env.state2oracle(batch)
    # # FOR PROXY
    # input_proxy = env.state2proxy(batch)
    # input_proxy = torch.Tensor(input_proxy)
    # proxy_vals = env.proxy(input_proxy)
    # FOR ORACLE
    proxy_vals = env.oracle(input_oracle)
    uncertainties = None
    # scores = env.oracle(input_oracle)
    t1_proxy = time.time()
    times = {"proxy": t1_proxy - t0_proxy}
    samples = {
        "samples": batch,
        # "scores": scores,
        "energies": proxy_vals,
        "uncertainties": uncertainties,
    }
    return samples, times


>>>>>>> d05730a7
def make_opt(params, logZ, config):
    """
    Set up the optimizer
    """
    params = params
    if not len(params):
        return None
    if config.method == "adam":
        opt = torch.optim.Adam(
            params,
            config.lr,
            betas=(config.adam_beta1, config.adam_beta2),
        )
        if logZ is not None:
            opt.add_param_group(
                {
                    "params": logZ,
<<<<<<< HEAD
                    "lr": config.lr * config.lr_z_mult,
=======
                    "lr": config.lr_logZ,
>>>>>>> d05730a7
                }
            )
    elif config.method == "msgd":
        opt = torch.optim.SGD(params, config.lr, momentum=config.momentum)
    # Learning rate scheduling
    lr_scheduler = torch.optim.lr_scheduler.StepLR(
        opt,
        step_size=config.lr_decay_period,
        gamma=config.lr_decay_gamma,
    )
    return opt, lr_scheduler


def empirical_distribution_error(env, visited, epsilon=1e-9):
    """
    Computes the empirical distribution errors, as the mean L1 error and the KL
    divergence between the true density of the space and the estimated density from all
    states visited.
    """
    true_density, _, states_term = env.true_density()
    if true_density is None:
<<<<<<< HEAD
        return None, None
    true_density = self._tfloat(true_density)
=======
        return 1, 100
    true_density = tf(true_density)
>>>>>>> d05730a7
    if not len(visited):
        return 1, 100
    hist = defaultdict(int)
    for s in visited:
        hist[s] += 1
    Z = sum([hist[s] for s in states_term]) + epsilon
    estimated_density = self._tfloat([hist[s] / Z for s in states_term])
    # L1 error
    l1 = abs(estimated_density - true_density).mean().item()
    # KL divergence
    kl = (true_density * torch.log(estimated_density / true_density)).sum().item()
    return l1, kl


def logq(traj_list, actions_list, model, env, loginf=1000):
    # TODO: this method is probably suboptimal, since it may repeat forward calls for
    # the same nodes.
    log_q = torch.tensor(1.0)
    loginf = self._tfloat([loginf])
    for traj, actions in zip(traj_list, actions_list):
        traj = traj[::-1]
        actions = actions[::-1]
        masks = self._tbool(
            [env.get_mask_invalid_actions_forward(state, 0) for state in traj]
        )
        with torch.no_grad():
            logits_traj = model(self._tfloat(env.statebatch2policy(traj)))
        logits_traj[masks] = -loginf
        logsoftmax = torch.nn.LogSoftmax(dim=1)
        logprobs_traj = logsoftmax(logits_traj)
        log_q_traj = torch.tensor(0.0)
        for s, a, logprobs in zip(*[traj, actions, logprobs_traj]):
            log_q_traj = log_q_traj + logprobs[a]
        # Accumulate log prob of trajectory
        if torch.le(log_q, 0.0):
            log_q = torch.logaddexp(log_q, log_q_traj)
        else:
            log_q = log_q_traj
    return log_q.item()<|MERGE_RESOLUTION|>--- conflicted
+++ resolved
@@ -19,27 +19,6 @@
 
 from gflownet.envs.base import Buffer
 
-<<<<<<< HEAD
-=======
-# from memory_profiler import profile
-
-# Float and Long tensors
-_dev = [torch.device("cpu")]
-tf = lambda x: torch.FloatTensor(x).to(_dev[0])
-tl = lambda x: torch.LongTensor(x).to(_dev[0])
-tb = lambda x: torch.BoolTensor(x).to(_dev[0])
-
-
-def process_config(config):
-    if "score" not in config.gflownet.test or "nupack" in config.gflownet.test.score:
-        config.gflownet.test.score = config.gflownet.func.replace("nupack ", "")
-    return config
-
-
-def set_device(dev):
-    _dev[0] = dev
-
->>>>>>> d05730a7
 
 class GFlowNetAgent:
     def __init__(
@@ -55,12 +34,7 @@
         temperature_logits,
         random_action_prob,
         pct_batch_empirical,
-        random_action_prob,
         logger,
-<<<<<<< HEAD
-        debug,
-=======
->>>>>>> d05730a7
         num_empirical_loss,
         oracle,
         proxy=None,
@@ -72,7 +46,6 @@
         # Seed
         self.rng = np.random.default_rng(seed)
         # Device
-<<<<<<< HEAD
         self.device = self._set_device(device)
         # Float precision
         self.float = self._set_float_precision(float_precision)
@@ -88,14 +61,6 @@
             self.trajectorybalance_loss = self.trajectorybalance_loss_continuous
         else:
             self.continuous = False
-=======
-        self.device_torch = torch.device(device)
-        self.device = self.device_torch
-        set_device(self.device_torch)
-        # Environment
-        self.env = env
-        self.mask_source = tb([self.env.get_mask_invalid_actions()])
->>>>>>> d05730a7
         # Loss
         if optimizer.loss in ["flowmatch"]:
             self.loss = "flowmatch"
@@ -108,12 +73,7 @@
             self.loss = "flowmatch"
             self.logZ = None
         self.loss_eps = torch.tensor(float(1e-5)).to(self.device)
-<<<<<<< HEAD
         # Logging
-        self.debug = debug
-=======
-        # Logging (Comet)
->>>>>>> d05730a7
         self.num_empirical_loss = num_empirical_loss
         self.logger = logger
         self.oracle_n = oracle.n
@@ -272,40 +232,19 @@
         """
         if not isinstance(envs, list):
             envs = [envs]
-<<<<<<< HEAD
         states = [env.state for env in envs]
         mask_invalid_actions = self._tbool(
             [env.get_mask_invalid_actions_forward() for env in envs]
         )
-        random_action = self.rng.uniform()
         t0_a_model = time.time()
-        if sampling_method == "policy":
-            action_logits = model(self._tfloat(self.env.statebatch2policy(states)))
-            action_logits /= temperature
-        elif sampling_method == "uniform":
+        if sampling_method == "uniform":
             # TODO: update with policy_output_dim
-            action_logits = self._float(
-                torch.zeros((len(states), len(self.env.action_space) + 1))
-            )
-        else:
-            raise NotImplemented
-        if self.mask_invalid_actions:
-            action_logits[mask_invalid_actions] = -1000
-        if all(torch.isfinite(action_logits).flatten()):
-            actions = Categorical(logits=action_logits).sample().tolist()
-=======
-        states = [env.state2obs() for env in envs]
-        mask_invalid_actions = tb([env.get_mask_invalid_actions() for env in envs])
-        t0_a_model = time.time()
-
-        if sampling_method == "uniform":
             actions = self.rng.integers(
                 0, len(self.env.action_space), len(states)
             ).tolist()
-
         elif sampling_method == "policy" or sampling_method == "mixt":
             with torch.no_grad():
-                action_logits = model(tf(states))
+                action_logits = model(self._tfloat(self.env.statebatch2policy(states)))
             action_logits /= temperature
             if self.mask_invalid_actions:
                 action_logits[mask_invalid_actions] = -1000
@@ -314,7 +253,6 @@
             else:
                 if self.logger.debug:
                     raise ValueError("Action could not be sampled from model!")
-
             if sampling_method == "mixt":
                 random_values = [self.rng.uniform() for _ in range(len(envs))]
                 uniform_actions = self.rng.integers(
@@ -326,10 +264,8 @@
                     else actions[i]
                     for i in range(len(envs))
                 ]
->>>>>>> d05730a7
         else:
             raise NotImplementedError("Sampling method not implemented")
-
         t1_a_model = time.time()
         times["forward_actions"] += t1_a_model - t0_a_model
         assert len(envs) == len(actions)
@@ -435,17 +371,10 @@
         # Need to compute backward_masks, amsk those actions and then get the categorical distribution.
         t0_a_model = time.time()
         parents, parents_a = env.get_parents(env.state, done)
-<<<<<<< HEAD
-        if sampling_method == "policy":
-            action_logits = model(self._tfloat(parents))[
-                torch.arange(len(parents)), parents_a
-            ]
-=======
         if sampling_method == "uniform":
             action_idx = self.rng.integers(low=0, high=len(parents_a))
         elif sampling_method == "policy" or sampling_method == "mixt":
             action_logits = model(tf(parents))[torch.arange(len(parents)), parents_a]
->>>>>>> d05730a7
             action_logits /= temperature
             if all(torch.isfinite(action_logits).flatten()):
                 action_idx = Categorical(logits=action_logits).sample().item()
@@ -464,7 +393,6 @@
         else:
             raise NotImplementedError("Sampling method not implemented")
         action = parents_a[action_idx]
-<<<<<<< HEAD
         env.set_state((parents)[action_idx], done=False)
         return env, env.state, action, parents, parents_a
 
@@ -505,7 +433,7 @@
             if all(torch.isfinite(action_logits).flatten()):
                 action_idx = Categorical(logits=action_logits).sample().item()
             else:
-                if self.debug:
+                if self.logger.debug:
                     raise ValueError("Action could not be sampled from model!")
         elif sampling_method == "uniform":
             action_idx = self.rng.integers(low=0, high=len(parents_a))
@@ -513,11 +441,6 @@
             raise NotImplemented
         action = parents_a[action_idx]
         env.set_state((parents)[action_idx], done=False)
-=======
-        env.set_state(env.obs2state((parents)[action_idx]), done=False)
-        t1_a_model = time.time()
-        times["backward_actions"] += t1_a_model - t0_a_model
->>>>>>> d05730a7
         return env, env.state, action, parents, parents_a
 
     # @profile
@@ -603,7 +526,6 @@
         # Policy trajectories
         while envs:
             # Forward sampling
-<<<<<<< HEAD
             with torch.no_grad():
                 if train is False:
                     envs, actions, valids = self.forward_sample(
@@ -617,29 +539,11 @@
                     envs, actions, valids = self.forward_sample(
                         envs,
                         times,
-                        sampling_method="policy",
+                        sampling_method="mixt",
                         model=self.forward_policy,
                         temperature=self.temperature_logits,
                         random_action_prob=self.random_action_prob,
                     )
-=======
-            if train is False:
-                envs, actions, valids = self.forward_sample(
-                    envs,
-                    times,
-                    sampling_method="policy",
-                    model=self.forward_policy,
-                    temperature=1.0,
-                )
-            else:
-                envs, actions, valids = self.forward_sample(
-                    envs,
-                    times,
-                    sampling_method="mixt",
-                    model=self.forward_policy,
-                    temperature=self.temperature_logits,
-                )
->>>>>>> d05730a7
             t0_a_envs = time.time()
             # Add to batch
             for env, action, valid in zip(envs, actions, valids):
@@ -949,7 +853,7 @@
             .pow(2)
             .mean()
         )
-        if self.debug:
+        if self.logger.debug:
             self.logger.log_metric(
                 "mean_logprobs_b",
                 torch.mean(logprobs_b[state_id == 0]),
@@ -1020,15 +924,9 @@
                     self.opt.zero_grad()
                     all_losses.append([i.item() for i in losses])
             # Buffer
-<<<<<<< HEAD
-            states_term, trajs_term = self.unpack_terminal_states(batch)
-            proxy_vals = self.env.reward2proxy(rewards).tolist()
-            rewards = rewards.tolist()
-=======
             t0_buffer = time.time()
             states_term, trajs_term, rewards = self.unpack_terminal_states(batch)
             proxy_vals = self.env.reward2proxy(rewards)
->>>>>>> d05730a7
             self.buffer.add(states_term, trajs_term, rewards, proxy_vals, it)
             self.buffer.add(
                 states_term, trajs_term, rewards, proxy_vals, it, buffer="replay"
@@ -1057,10 +955,6 @@
                 all_losses,
                 all_visited,
             )
-<<<<<<< HEAD
-            # Save intermediate models
-            self.logger.save_models(self.forward_policy, self.backward_policy, step=it)
-=======
             t1_log = time.time()
             times.update({"log": t1_log - t0_log})
             # Save intermediate models
@@ -1068,7 +962,6 @@
             self.logger.save_models(self.forward_policy, self.backward_policy, step=it)
             t1_model = time.time()
             times.update({"save_interim_model": t1_model - t0_model})
->>>>>>> d05730a7
 
             # Moving average of the loss for early stopping
             t0_moving_avg = time.time()
@@ -1093,19 +986,9 @@
             # Log times
             t1_iter = time.time()
             times.update({"iter": t1_iter - t0_iter})
-<<<<<<< HEAD
-            self.logger.log_time(times, it, use_context=self.use_context)
-        # Save final model
-        self.logger.save_models(self.forward_policy, self.backward_policy, final=True)
-
-        # Close logger
-        if self.use_context == False:
-            self.logger.end()
-=======
             self.logger.log_time(times, use_context=self.use_context)
         # Save final model
         self.logger.save_models(self.forward_policy, self.backward_policy, final=True)
->>>>>>> d05730a7
 
     def get_log_corr(self, times):
         data_logq = []
@@ -1149,12 +1032,6 @@
         all_visited,
     ):
         # train metrics
-<<<<<<< HEAD
-        self.logger.log_sampler_train(
-            rewards, proxy_vals, states_term, data, it, self.use_context
-        )
-        # loss
-=======
         t0_train = time.time()
         self.logger.log_sampler_train(
             rewards, proxy_vals, states_term, data, it, self.use_context
@@ -1164,9 +1041,8 @@
 
         # loss
         t0_loss = time.time()
->>>>>>> d05730a7
         if not self.logger.lightweight:
-            l1_error, kl_div = empirical_distribution_error(
+            l1_error, kl_div = self.empirical_distribution_error(
                 self.env, all_visited[-self.num_empirical_loss :]
             )
         else:
@@ -1175,25 +1051,6 @@
             losses,
             l1_error,
             kl_div,
-<<<<<<< HEAD
-            it,
-            self.use_context,
-        )
-
-        # logZ
-        self.logger.log_metric("logZ", self.logZ.sum(), it, use_context=False)
-
-        # test metrics
-        if not self.logger.lightweight and self.buffer.test is not None:
-            corr, data_logq, times = self.get_log_corr(times)
-            self.logger.log_sampler_test(corr, data_logq, it, self.use_context)
-
-        # oracle metrics
-        oracle_batch, oracle_times = self.sample_batch(
-            self.env, self.oracle_n, train=False
-        )
-
-=======
             self.use_context,
         )
         t1_loss = time.time()
@@ -1231,7 +1088,6 @@
         t1_oracle = time.time()
         times.update({"log_oracle": t1_oracle - t0_oracle})
 
->>>>>>> d05730a7
         if self.logger.progress:
             mean_main_loss = np.mean(np.array(all_losses)[-100:, 0], axis=0)
             description = "Loss: {:.4f} | L1: {:.4f} | KL: {:.4f}".format(
@@ -1240,13 +1096,6 @@
             pbar.set_description(description)
 
         if not self.logger.lightweight:
-<<<<<<< HEAD
-            self.logger.log_metric(
-                "unique_states",
-                np.unique(all_visited).shape[0],
-                step=it,
-                use_context=self.use_context,
-=======
             all_visited_set = set(all_visited)
             self.logger.log_metric(
                 "unique_states",
@@ -1280,7 +1129,6 @@
             dict_topk.update({"mean_energy_top{}".format(k): mean_energy_topk})
             dict_topk.update(
                 {"mean_pairwise_distance_top{}".format(k): mean_diversity_topk}
->>>>>>> d05730a7
             )
             if self.use_context:
                 dict_topk.update(
@@ -1293,20 +1141,63 @@
                     print(f"\t Mean Min Distance from D0: {mean_novelty_topk}")
             self.logger.log_metrics(dict_topk, use_context=False)
 
+    def logq(self, traj_list, actions_list, model, env, loginf=1000):
+        # TODO: this method is probably suboptimal, since it may repeat forward calls for
+        # the same nodes.
+        log_q = torch.tensor(1.0)
+        loginf = self._tfloat([loginf])
+        for traj, actions in zip(traj_list, actions_list):
+            traj = traj[::-1]
+            actions = actions[::-1]
+            masks = self._tbool(
+                [env.get_mask_invalid_actions_forward(state, 0) for state in traj]
+            )
+            with torch.no_grad():
+                logits_traj = model(self._tfloat(env.statebatch2policy(traj)))
+            logits_traj[masks] = -loginf
+            logsoftmax = torch.nn.LogSoftmax(dim=1)
+            logprobs_traj = logsoftmax(logits_traj)
+            log_q_traj = torch.tensor(0.0)
+            for s, a, logprobs in zip(*[traj, actions, logprobs_traj]):
+                log_q_traj = log_q_traj + logprobs[a]
+            # Accumulate log prob of trajectory
+            if torch.le(log_q, 0.0):
+                log_q = torch.logaddexp(log_q, log_q_traj)
+            else:
+                log_q = log_q_traj
+        return log_q.item()
+
+    def empirical_distribution_error(self, env, visited, epsilon=1e-9):
+        """
+        Computes the empirical distribution errors, as the mean L1 error and the KL
+        divergence between the true density of the space and the estimated density from all
+        states visited.
+        """
+        true_density, _, states_term = env.true_density()
+        if true_density is None:
+            return None, None
+        true_density = self._tfloat(true_density)
+        if not len(visited):
+            return 1, 100
+        hist = defaultdict(int)
+        for s in visited:
+            hist[s] += 1
+        Z = sum([hist[s] for s in states_term]) + epsilon
+        estimated_density = self._tfloat([hist[s] / Z for s in states_term])
+        # L1 error
+        l1 = abs(estimated_density - true_density).mean().item()
+        # KL divergence
+        kl = (true_density * torch.log(estimated_density / true_density)).sum().item()
+        return l1, kl
+
 
 class Policy:
-<<<<<<< HEAD
     def __init__(self, config, env, base=None):
         self.state_dim = env.policy_input_dim
         self.fixed_output = env.fixed_policy_output
         self.output_dim = len(self.fixed_output)
-=======
-    def __init__(self, config, state_dim, n_actions, base=None):
-        self.state_dim = state_dim
-        self.n_actions = n_actions
         # TODO: shared_weights cannot be True when type is uniform
         # TODO: if shared_wights is False, type must be defined, but type must not be uniform
->>>>>>> d05730a7
         if "shared_weights" in config:
             self.shared_weights = config.shared_weights
         else:
@@ -1409,8 +1300,6 @@
         return self._tfloat(torch.ones((len(states), self.output_dim)))
 
 
-<<<<<<< HEAD
-=======
 def batch2dict(batch, env, get_uncertainties=False, query_function="Both"):
     # HACK
 
@@ -1442,7 +1331,6 @@
     return samples, times
 
 
->>>>>>> d05730a7
 def make_opt(params, logZ, config):
     """
     Set up the optimizer
@@ -1460,11 +1348,7 @@
             opt.add_param_group(
                 {
                     "params": logZ,
-<<<<<<< HEAD
-                    "lr": config.lr * config.lr_z_mult,
-=======
                     "lr": config.lr_logZ,
->>>>>>> d05730a7
                 }
             )
     elif config.method == "msgd":
@@ -1475,60 +1359,4 @@
         step_size=config.lr_decay_period,
         gamma=config.lr_decay_gamma,
     )
-    return opt, lr_scheduler
-
-
-def empirical_distribution_error(env, visited, epsilon=1e-9):
-    """
-    Computes the empirical distribution errors, as the mean L1 error and the KL
-    divergence between the true density of the space and the estimated density from all
-    states visited.
-    """
-    true_density, _, states_term = env.true_density()
-    if true_density is None:
-<<<<<<< HEAD
-        return None, None
-    true_density = self._tfloat(true_density)
-=======
-        return 1, 100
-    true_density = tf(true_density)
->>>>>>> d05730a7
-    if not len(visited):
-        return 1, 100
-    hist = defaultdict(int)
-    for s in visited:
-        hist[s] += 1
-    Z = sum([hist[s] for s in states_term]) + epsilon
-    estimated_density = self._tfloat([hist[s] / Z for s in states_term])
-    # L1 error
-    l1 = abs(estimated_density - true_density).mean().item()
-    # KL divergence
-    kl = (true_density * torch.log(estimated_density / true_density)).sum().item()
-    return l1, kl
-
-
-def logq(traj_list, actions_list, model, env, loginf=1000):
-    # TODO: this method is probably suboptimal, since it may repeat forward calls for
-    # the same nodes.
-    log_q = torch.tensor(1.0)
-    loginf = self._tfloat([loginf])
-    for traj, actions in zip(traj_list, actions_list):
-        traj = traj[::-1]
-        actions = actions[::-1]
-        masks = self._tbool(
-            [env.get_mask_invalid_actions_forward(state, 0) for state in traj]
-        )
-        with torch.no_grad():
-            logits_traj = model(self._tfloat(env.statebatch2policy(traj)))
-        logits_traj[masks] = -loginf
-        logsoftmax = torch.nn.LogSoftmax(dim=1)
-        logprobs_traj = logsoftmax(logits_traj)
-        log_q_traj = torch.tensor(0.0)
-        for s, a, logprobs in zip(*[traj, actions, logprobs_traj]):
-            log_q_traj = log_q_traj + logprobs[a]
-        # Accumulate log prob of trajectory
-        if torch.le(log_q, 0.0):
-            log_q = torch.logaddexp(log_q, log_q_traj)
-        else:
-            log_q = log_q_traj
-    return log_q.item()+    return opt, lr_scheduler