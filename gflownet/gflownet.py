--- conflicted
+++ resolved
@@ -1019,15 +1019,9 @@
                 self.l1,
                 self.kl,
                 self.jsd,
-<<<<<<< HEAD
-                self.corr_prob_traj_rewards,
-                var_logrewards_logp,
-                self.nll_tt,
-=======
                 corr_prob_traj_rewards,
                 var_logrewards_logp,
                 nll_tt,
->>>>>>> e662faee
                 (None,),
                 env_metrics,
             )
