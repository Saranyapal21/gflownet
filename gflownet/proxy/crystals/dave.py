from copy import deepcopy
from importlib.metadata import PackageNotFoundError, version

import torch
from torchtyping import TensorType

from gflownet.proxy.base import Proxy

REPO_URL = "https://github.com/sh-divya/ActiveLearningMaterials.git"
"""
URL to the proxy's code repository. It is used to provide a link to the
appropriate release link in case of version mismatch between requested
and installed ``dave`` release.
"""


class DAVE(Proxy):
    def __init__(
        self,
        ckpt_path=None,
        release=None,
        rescale_outputs=True,
        mb_gap_target=None,
        amplitude=None,
        gamma=None,
        **kwargs,
    ):
        """
        Wrapper class around the Divya-Alexandre-Victor proxy.

        * git clone the repo
        * checkout the appropriate tag/release as per ``release``
        * import the proxy build function ``make_model`` by updating ``sys.path``
        * load the checkpoint from ``ckpt_path`` and build the proxy model

        The checkpoint path is resolved as follows: * if ``ckpt_path`` is a dict, it is
        assumed to be a mapping from cluster or
             ``$USER`` to path (e.g. ``{mila: /path/ckpt.ckpt, victor:
             /path/ckpt.ckpt}``)
        * on the cluster, the path to the ckpt is public so everyone resolves to
            ``"mila"``. For local dev you need to specify a path in ``dave.yaml`` that
            maps to your local ``$USER``.
        * if the resulting path is a dir, it must contain exactly one ``.ckpt`` file
        * if the resulting path is a file, it must be a ``.ckpt`` file

<<<<<<< HEAD
        Outputs: negative AND lower is better.

        * eform: energy per atom (eV/atom)
            -> lower is better but can be >0
            -> use shift reward or boltzmann
        * mbgap: -amplitude * exp(- gamma * (gap(x) - target) ** 2)
            -> lower is better and < 0
            -> use identity reward (identity still changes the sign)

        Args:
            ckpt_path (dict, optional): Mapping from cluster / ``$USER`` to checkpoint.
                Defaults to ``None``.
            release (str, optional): Tag to checkout in the DAVE repo.
                Defaults to ``None``.
            rescale_outputs (bool, optional): Whether to rescale the proxy outputs
                using its training mean and std. Defaults to ``True``.
            mb_gap_target (float, optional): Matbench Band-Gap target. Required for
                band-gap proxy models, i.e. releases ``1.x.x``. Defaults to ``None``.
            amplitude (float, optional): Out-exp amplitude of the proxy's output.
            gamma (float, optional): In-exp scale of the proxy's output.
=======
        Parameters
        ----------
        ckpt_path : dict, optional
            Mapping from cluster / ``$USER`` to checkpoint, by default None
        release : str, optional
            Tag to checkout in the DAVE repo, by default None
        rescale_outputs : bool, optional
            Whether to rescale the proxy outputs using its training mean and std, by
            default True
>>>>>>> d8000b09
        """
        super().__init__(**kwargs)
        self.rescale_outputs = rescale_outputs
        self.mb_gap_target = mb_gap_target
        self.release = release
        self.amplitude = amplitude
        self.gamma = gamma

        self.is_eform = self.is_bandgap = False

        if release.startswith("0."):
            self.is_eform = True
        elif release.startswith("1."):
            assert self.mb_gap_target is not None, (
                "mb_gap_target must be specified for releases "
                + "1.x.x (i.e. band gap models)"
            )
            assert isinstance(self.mb_gap_target, float), (
                "mb_gap_target must be a float (received "
                + f"{self.mb_gap_target}: {type(self.mb_gap_target)})"
            )
            assert (
                isinstance(amplitude, (float, int))
                and isinstance(gamma, (float, int))
                and amplitude > 0
                and gamma > 0
            ), (
                "amplitude and gamma must be specified for releases "
                + "1.x.x (i.e. band gap models) and must be positive floats "
                + f"(received {amplitude}: {type(amplitude)}, {gamma}: {type(gamma)})"
            )
            print(
                "\nUsing a *Boltzmann PROXY* -> make sure to use the *Identity REWARD\n"
            )
            self.is_bandgap = True
        else:
            raise ValueError(f"Unknown release: {release}. Allowed: 0.x.x or 1.x.x")

        self.scaled = False
        if "clip" in kwargs:
            self.clip = kwargs["clip"]
        else:
            self.clip = False

        print("Initializing DAVE proxy:")
        print("  Checking out release:", release)

        pip_url = f"{REPO_URL}@{release}"

        try:
            dave_version = version("dave")
        except PackageNotFoundError:
            print("  💥 `dave` cannot be imported.")
            print("    Install with:")
            print(f"    $ pip install git+{pip_url}\n")

            raise PackageNotFoundError("DAVE not found")

        if dave_version != release:
            print("  💥 `dave` version mismatch: ")
            print(f"    current ({dave_version}) != requested ({release})")
            print("    Install the requested version with:")
            print(f"    $ pip install --upgrade git+{pip_url}\n")
            raise ImportError("Wrong DAVE version")

        print("  Found version:", dave_version)
        print("  Loading model weights...")

        from dave import prepare_for_gfn

        self.model, self.proxy_loaders, self.scales = prepare_for_gfn(
            ckpt_path, release, self.rescale_outputs
        )

        self.model.to(self.device)

    def _set_scales(self):
        """
        Sets the scales to the device and converts them to float if needed.
        """
        if self.scaled:
            return
        if self.rescale_outputs:
            if self.scales["x"]["mean"].device != self.device:
                self.scales["x"]["mean"] = self.scales["x"]["mean"].to(self.device)
                self.scales["x"]["std"] = self.scales["x"]["std"].to(self.device)
                self.scales["y"]["mean"] = self.scales["y"]["mean"].to(self.device)
                self.scales["y"]["std"] = self.scales["y"]["std"].to(self.device)
            if self.scales["x"]["mean"].ndim == 1:
                self.scales["x"]["mean"] = self.scales["x"]["mean"][None, :].float()
                self.scales["x"]["std"] = self.scales["x"]["std"][None, :].float()
                self.scales["y"]["mean"] = self.scales["y"]["mean"][None].float()
                self.scales["y"]["std"] = self.scales["y"]["std"][None].float()
        self.scaled = True

    @torch.no_grad()
    def __call__(self, states: TensorType["batch", "102"]) -> TensorType["batch"]:
        """
        Forward pass of the proxy.

        The proxy will decompose the state as:
        * composition: ``states[:, :-7]`` -> length 95 (dummy 0 then 94 elements)
        * space group: ``states[:, -7] - 1``
        * lattice parameters: ``states[:, -6:]``

        >>> composition MUST be a list of ATOMIC NUMBERS, prepended with a 0.
        >>> dummy padding value at comp[0] MUST be 0.
        ie -> comp[i] -> element Z=i
        ie -> LiO2 -> [0, 0, 0, 1, 0, 0, 2, 0, ...] up until Z=94 for the MatBench proxy
        ie -> len(comp) = 95 (0 then 94 elements)

        >>> sg MUST be a list of ACTUAL space group numbers (1-230)

        >>> lat_params MUST be a list of lattice parameters in the following order:
        [a, b, c, alpha, beta, gamma] as floats.

        >>> the states tensor MUST already be on the device.

        Parameters
        ----------
        states : torch.Tensor
            States to infer on. Shape: ``(batch, [6 + 1 + n_elements])``.

        Returns
        -------
        torch.Tensor
            Proxy energies. Shape: ``(batch,)``.
        """
        self._set_scales()

        comp = states[:, :-7]
        sg = states[:, -7]
        lat_params = states[:, -6:]

        if self.rescale_outputs:
            lat_params = (lat_params - self.scales["x"]["mean"]) / self.scales["x"][
                "std"
            ]

        # model forward
        x = (comp.long(), sg.long(), lat_params.float())
        y = self.model(x).squeeze(-1)

        if self.rescale_outputs:
            y = y * self.scales["y"]["std"] + self.scales["y"]["mean"]

        if self.is_bandgap:
            y = (y - self.mb_gap_target) ** 2
            y = -self.amplitude * torch.exp(-self.gamma * y)

        if self.clip and self.clip.do:
            if self.rescale_outputs:
                if self.clip.min_stds:
                    y_min = -1.0 * self.clip.min_stds * self.scales["y"]["std"]
                else:
                    y_min = None
                if self.clip.max_stds:
                    y_max = self.clip.max_stds * self.scales["y"]["std"]
                else:
                    y_max = None
            else:
                y_min = self.clip.min
                y_max = self.clip.max

            y = torch.clamp(min=y_min, max=y_max)

        return y

    @torch.no_grad()
    def infer_on_train_set(self):
        """
        Infer on the training set and return the ground-truth and proxy values.

        Returns
        -------
        tuple[torch.Tensor, torch.Tensor]
            ``(energy, proxy)`` representing 1/ ground-truth energies and 2/
                proxy inference on the proxy's training set as 1D tensors.
        """
        rso = deepcopy(self.rescale_outputs)
        self.rescale_outputs = False
        y_mean = self.scales["y"]["mean"]
        y_std = self.scales["y"]["std"]

        energy = []
        proxy = []

        for b in self.proxy_loaders["train"]:
            x, e_normed = b
            for k, t in enumerate(x):
                if t.ndim == 1:
                    x[k] = t[:, None]
                if t.ndim > 2:
                    x[k] = t.squeeze()
                assert (
                    x[k].ndim == 2
                ), f"t.ndim = {x[k].ndim} != 2 (t.shape: {x[k].shape})"
            p_normed = self.proxy(torch.cat(x, dim=-1))
            e = e_normed * y_std + y_mean
            p = p_normed * y_std + y_mean
            energy.append(e)
            proxy.append(p)

        self.rescale_outputs = rso

        energy = torch.cat(energy).cpu()
        proxy = torch.cat(proxy).cpu()

        return energy, proxy<|MERGE_RESOLUTION|>--- conflicted
+++ resolved
@@ -43,28 +43,6 @@
         * if the resulting path is a dir, it must contain exactly one ``.ckpt`` file
         * if the resulting path is a file, it must be a ``.ckpt`` file
 
-<<<<<<< HEAD
-        Outputs: negative AND lower is better.
-
-        * eform: energy per atom (eV/atom)
-            -> lower is better but can be >0
-            -> use shift reward or boltzmann
-        * mbgap: -amplitude * exp(- gamma * (gap(x) - target) ** 2)
-            -> lower is better and < 0
-            -> use identity reward (identity still changes the sign)
-
-        Args:
-            ckpt_path (dict, optional): Mapping from cluster / ``$USER`` to checkpoint.
-                Defaults to ``None``.
-            release (str, optional): Tag to checkout in the DAVE repo.
-                Defaults to ``None``.
-            rescale_outputs (bool, optional): Whether to rescale the proxy outputs
-                using its training mean and std. Defaults to ``True``.
-            mb_gap_target (float, optional): Matbench Band-Gap target. Required for
-                band-gap proxy models, i.e. releases ``1.x.x``. Defaults to ``None``.
-            amplitude (float, optional): Out-exp amplitude of the proxy's output.
-            gamma (float, optional): In-exp scale of the proxy's output.
-=======
         Parameters
         ----------
         ckpt_path : dict, optional
@@ -74,7 +52,6 @@
         rescale_outputs : bool, optional
             Whether to rescale the proxy outputs using its training mean and std, by
             default True
->>>>>>> d8000b09
         """
         super().__init__(**kwargs)
         self.rescale_outputs = rescale_outputs
