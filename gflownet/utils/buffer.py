"""
Buffer class to handle train and test data sets, reply buffer, etc.
"""

import pickle
from typing import List

import numpy as np
import pandas as pd
import torch


class Buffer:
    """
    Implements the functionality to manage various buffers of data: the records of
    training samples, the train and test data sets, a replay buffer for training, etc.
    """

    def __init__(
        self,
        env,
        proxy,
        replay_capacity=0,
        output_csv=None,
        data_path=None,
        train=None,
        test=None,
        logger=None,
        **kwargs,
    ):
        self.logger = logger
        self.env = env
        self.proxy = proxy
        self.replay_capacity = replay_capacity
        self.main = pd.DataFrame(columns=["state", "traj", "reward", "energy", "iter"])
        self.replay = pd.DataFrame(
            np.empty((self.replay_capacity, 5), dtype=object),
            columns=["state", "traj", "reward", "energy", "iter"],
        )
        self.replay.reward = pd.to_numeric(self.replay.reward)
        self.replay.energy = pd.to_numeric(self.replay.energy)
        self.replay.reward = [-1 for _ in range(self.replay_capacity)]
        self.replay_states = {}
        self.replay_trajs = {}
        self.replay_rewards = {}
        self.replay_pkl = "replay.pkl"

        self.train_csv = None
        self.train_pkl = None
        self.test_csv = None
        self.test_pkl = None

        self.save_replay()

        # Define train data set
        if train is not None and "type" in train:
            self.train_type = train.type
        else:
            self.train_type = None
        self.train, dict_tr = self.make_data_set(train)
        if (
            self.train is not None
            and "output_csv" in train
            and train.output_csv is not None
        ):
            self.train.to_csv(train.output_csv)
            self.train_csv = train.output_csv
        if (
            dict_tr is not None
            and "output_pkl" in train
            and train.output_pkl is not None
        ):
            with open(train.output_pkl, "wb") as f:
                pickle.dump(dict_tr, f)
                self.train_pkl = train.output_pkl
        else:
            print(
                """
            Important: offline trajectories will NOT be sampled. In order to sample
            offline trajectories, the train configuration of the buffer should be
            complete and feasible and an output pkl file should be defined in
            env.buffer.train.output_pkl.
            """
            )
            self.train_pkl = None

        # Define test data set
        if test is not None and "type" in test:
            self.test_type = test.type
        else:
            self.train_type = None
        self.test, dict_tt = self.make_data_set(test)
        if (
            self.test is not None
            and "output_csv" in test
            and test.output_csv is not None
        ):
            self.test_csv = test.output_csv
            self.test.to_csv(test.output_csv)
        if dict_tt is not None and "output_pkl" in test and test.output_pkl is not None:
            with open(test.output_pkl, "wb") as f:
                pickle.dump(dict_tt, f)
                self.test_pkl = test.output_pkl
        else:
            print(
                """
            Important: test metrics will NOT be computed. In order to compute
            test metrics the test configuration of the buffer should be complete and
            feasible and an output pkl file should be defined in
            env.buffer.test.output_pkl.
            """
            )
            self.test_pkl = None

        # Compute buffer statistics
        if self.train is not None:
            (
                self.mean_tr,
                self.std_tr,
                self.min_tr,
                self.max_tr,
                self.max_norm_tr,
            ) = self.compute_stats(self.train)
        if self.test is not None:
            self.mean_tt, self.std_tt, self.min_tt, self.max_tt, _ = self.compute_stats(
                self.test
            )

    def save_replay(self):
        with open(self.replay_pkl, "wb") as f:
            pickle.dump(
                {
                    "x": self.replay_states,
                    "trajs": self.replay_trajs,
                    "rewards": self.replay_rewards,
                },
                f,
            )

    def add(
        self,
        states,
        trajs,
        rewards,
        energies,
        it,
        buffer="main",
        criterion="greater",
    ):
        if buffer == "main":
            self.main = pd.concat(
                [
                    self.main,
                    pd.DataFrame(
                        {
                            "state": [self.env.state2readable(s) for s in states],
                            "traj": [self.env.traj2readable(p) for p in trajs],
                            "reward": rewards,
                            "energy": energies,
                            "iter": it,
                        }
                    ),
                ],
                axis=0,
                join="outer",
            )
        elif buffer == "replay" and self.replay_capacity > 0:
            if criterion == "greater":
                self.replay = self._add_greater(states, trajs, rewards, energies, it)

    def _add_greater(
        self,
        states,
        trajs,
        rewards,
        energies,
        it,
        allow_duplicate_states=False,
    ):
        for idx, (state, traj, reward, energy) in enumerate(
            zip(states, trajs, rewards, energies)
        ):
            if not allow_duplicate_states:
                if isinstance(state, torch.Tensor):
                    is_duplicate = False
                    for replay_state in self.replay_states.values():
                        if torch.allclose(state, replay_state, equal_nan=True):
                            is_duplicate = True
                            break
                else:
                    is_duplicate = state in self.replay_states.values()
                if is_duplicate:
                    continue
            if (
                reward > self.replay.iloc[-1]["reward"]
                and traj not in self.replay_trajs.values()
            ):
                self.replay.iloc[-1] = {
                    "state": self.env.state2readable(state),
                    "traj": self.env.traj2readable(traj),
                    "reward": reward,
                    "energy": energy,
                    "iter": it,
                }
                self.replay_states[(idx, it)] = state
                self.replay_trajs[(idx, it)] = traj
                self.replay_rewards[(idx, it)] = reward
                self.replay.sort_values(by="reward", ascending=False, inplace=True)
        self.save_replay()
        return self.replay

    def make_data_set(self, config):
        """
        Constructs a data set as a DataFrame according to the configuration.
        """
        if config is None:
            return None, None
        print("\nConstructing data set ", end="")
        if "type" not in config:
            return None, None
        elif config.type == "pkl" and "path" in config:
            print(f"from pickled file: {config.path}\n")
            with open(config.path, "rb") as f:
                data_dict = pickle.load(f)
                samples = data_dict["x"]
                n_samples_orig = len(samples)
                print(f"The data set containts {n_samples_orig} samples", end="")
                samples = self.env.process_data_set(samples)
                n_samples_new = len(samples)
                if n_samples_new != n_samples_orig:
                    print(
                        f", but only {n_samples_new} are valid according to the "
                        "environment settings. Invalid samples have been discarded."
                    )
        elif config.type == "csv" and "path" in config:
            print(f"from CSV: {config.path}\n")
            if "samples_column" in config:
                df = pd.read_csv(config.path, index_col=False)
                samples = df[config.samples_column].values
            else:
                samples = pd.read_csv(config.path, index_col=0)
            n_samples_orig = len(samples)
            print(f"The data set containts {n_samples_orig} samples", end="")
            samples = self.env.process_data_set(samples)
            n_samples_new = len(samples)
            if n_samples_new != n_samples_orig:
                print(
                    f", but only {n_samples_new} are valid according to the "
                    "environment settings. Invalid samples have been discarded."
                )
        elif config.type == "all" and hasattr(self.env, "get_all_terminating_states"):
            samples = self.env.get_all_terminating_states()
        elif (
            config.type == "grid"
            and "n" in config
            and hasattr(self.env, "get_grid_terminating_states")
        ):
            print(f"by sampling a grid of {config.n} points\n")
            samples = self.env.get_grid_terminating_states(config.n)
        elif (
            config.type == "uniform"
            and "n" in config
            and "seed" in config
            and hasattr(self.env, "get_uniform_terminating_states")
        ):
            print(f"by sampling {config.n} points uniformly\n")
            samples = self.env.get_uniform_terminating_states(config.n, config.seed)
        elif (
            config.type == "random"
            and "n" in config
            and hasattr(self.env, "get_random_terminating_states")
        ):
            print(f"by sampling {config.n} points randomly\n")
            samples = self.env.get_random_terminating_states(config.n)
        else:
            return None, None
        energies = self.proxy(self.env.states2proxy(samples)).tolist()
        df = pd.DataFrame(
            {
                "samples": [self.env.state2readable(s) for s in samples],
                "energies": energies,
            }
        )
        return df, {"x": samples, "energy": energies}

    @staticmethod
    def compute_stats(data):
        mean_data = data["energies"].mean()
        std_data = data["energies"].std()
        min_data = data["energies"].min()
        max_data = data["energies"].max()
        data_zscores = (data["energies"] - mean_data) / std_data
        max_norm_data = data_zscores.max()
        return mean_data, std_data, min_data, max_data, max_norm_data

    @staticmethod
    def select(
        data_dict: dict,
        n: int,
        mode: str = "permutation",
        rng: np.random.Generator = None,
    ) -> List:
        """
        Selects a subset of n data points from data_dict, according to the criterion
        indicated by mode.

        The data dict may be a training set or a replay buffer.

        The mode argument can be one of the following:
            - permutation: data points are sampled uniformly from the dictionary, using
              the random generator rng.
            - weighted: data points are sampled with probability proportional to their
              score.

        Parameters
        ----------
        data_dict : dict
            A dictionary with samples (key "x") and scores (key "energy" or "rewards").
        n : int
            The number of samples to select from the dictionary.
        mode : str
            Sampling mode. Options: permutation, weighted.
        rng : np.random.Generator
            A numpy random number generator, used for the permutation and weighted
            modes. If None (default), a generator with a random seed is used.

        Returns
        -------
        list
            A batch of n samples, selected from data_dict.
        """
        if rng is None:
            rng = np.random.default_rng()
        if n == 0:
            return []
        samples = data_dict["x"]
        # If the data_dict comes from the replay buffer, then samples is a dict and we
        # need to keep its values only
        if isinstance(samples, dict):
            samples = list(samples.values())
        if mode == "permutation":
            indices = rng.choice(
                len(samples),
                size=n,
                replace=False,
            )
            samples = [samples[idx] for idx in indices]
        elif mode == "weighted":
            if "rewards" in data_dict:
                score = "rewards"
            elif "energy" in data_dict:
                score = "energy"
            else:
                raise ValueError(f"Data set does not contain reward or energy key.")
            scores = data_dict[score]
            # If the data_dict comes from the replay buffer, then scores is a dict and we
            # need to keep its values only
            if isinstance(scores, dict):
                scores = np.fromiter(scores.values(), dtype=float)
<<<<<<< HEAD
            if isinstance(scores, list):
                scores = np.array(scores, dtype=float)
            indices = np.random.choice(
=======
            indices = rng.choice(
>>>>>>> 03ef1cfe
                len(samples),
                size=n,
                replace=False,
                p=scores / scores.sum(),
            )
            samples = [samples[idx] for idx in indices]
        else:
            raise ValueError(f"Unrecognized sampling mode: {mode}.")
        return samples<|MERGE_RESOLUTION|>--- conflicted
+++ resolved
@@ -357,13 +357,9 @@
             # need to keep its values only
             if isinstance(scores, dict):
                 scores = np.fromiter(scores.values(), dtype=float)
-<<<<<<< HEAD
             if isinstance(scores, list):
                 scores = np.array(scores, dtype=float)
-            indices = np.random.choice(
-=======
             indices = rng.choice(
->>>>>>> 03ef1cfe
                 len(samples),
                 size=n,
                 replace=False,
