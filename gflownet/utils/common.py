--- conflicted
+++ resolved
@@ -226,7 +226,6 @@
     return sorted(ckpts, key=lambda f: float(f.stem.split("iter")[1]))[-1]
 
 
-<<<<<<< HEAD
 def read_hydra_config(run_path=None, config_name="config"):
     if run_path is None:
         run_path = Path(config_name)
@@ -240,24 +239,9 @@
     ):
         return compose(config_name=config_name)
 
-
-def load_gflow_net_from_run_path(
-    run_path,
-    no_wandb=True,
-    print_config=False,
-    device="cuda",
-    load_final_ckpt=True,
-):
-    run_path = resolve_path(run_path)
-    config = read_hydra_config(run_path)
-
-    if print_config:
-        print(OmegaConf.to_yaml(config))
-=======
 def gflownet_from_config(config):
     """
     Create GFlowNet from a Hydra OmegaConf config.
->>>>>>> 03ef1cfe
 
     Parameters
     ----------
@@ -376,12 +360,7 @@
         If no checkpoints are found in the directory.
     """
     run_path = resolve_path(run_path)
-    hydra_dir = run_path / ".hydra"
-
-    with initialize_config_dir(
-        version_base=None, config_dir=str(hydra_dir), job_name="xxx"
-    ):
-        config = compose(config_name="config")
+    config = read_hydra_config(run_path)
 
     if print_config:
         print(OmegaConf.to_yaml(config))
@@ -399,22 +378,6 @@
     # -----  Load final models  -----
     # -------------------------------
 
-<<<<<<< HEAD
-    ckpt = [f for f in run_path.rglob(config.logger.logdir.ckpts) if f.is_dir()][0]
-    forward_final = find_latest_checkpoint(ckpt, config.policy.forward.checkpoint)
-    gflownet.forward_policy.model.load_state_dict(
-        torch.load(forward_final, map_location=set_device(device))
-    )
-    print(f"\nLoading checkpoint of forward model: {forward_final}\n")
-    try:
-        backward_final = find_latest_checkpoint(ckpt, config.policy.backward.checkpoint)
-        gflownet.backward_policy.model.load_state_dict(
-            torch.load(backward_final, map_location=set_device(device))
-        )
-        print(f"\nLoading checkpoint of backward model: {backward_final}\n")
-    except ValueError:
-        print("No backward policy found")
-=======
     ckpt_dir = [f for f in run_path.rglob(config.logger.logdir.ckpts) if f.is_dir()][0]
 
     forward_final = find_latest_checkpoint(ckpt_dir, config.policy.forward.checkpoint)
@@ -438,7 +401,6 @@
             raise ValueError("No checkpoints found in", str(ckpt_dir))
         print("Warning: no checkpoints found in", str(ckpt_dir))
 
->>>>>>> 03ef1cfe
     return gflownet, config
 
 
@@ -657,32 +619,25 @@
 
 
 def copy(x: Union[List, TensorType["..."]]):
-<<<<<<< HEAD
+    """
+    Makes copy of the input tensor or list.
+
+    A tensor is cloned and detached from the computational graph.
+
+    Parameters
+    ----------
+    x : Union[List, TensorType["..."]]
+        Input tensor or list to be copied.
+
+    Returns
+    -------
+    Union[List, TensorType["..."]]
+        Copy of the input tensor or list.
+    """
     if torch.is_tensor(x):
         return x.clone().detach()
     else:
         return deepcopy(x)
-=======
-    """
-    Makes copy of the input tensor or list.
->>>>>>> 03ef1cfe
-
-    A tensor is cloned and detached from the computational graph.
-
-    Parameters
-    ----------
-    x : Union[List, TensorType["..."]]
-        Input tensor or list to be copied.
-
-    Returns
-    -------
-    Union[List, TensorType["..."]]
-        Copy of the input tensor or list.
-    """
-    if torch.is_tensor(x):
-        return x.clone().detach()
-    else:
-        return x.copy()
 
 
 def bootstrap_samples(tensor, num_samples):
