from pathlib import Path
<<<<<<< HEAD
from os.path import expandvars
import numpy as np
import torch
from hydra import compose, initialize_config_dir
from hydra.utils import get_original_cwd, instantiate
from omegaconf import OmegaConf
=======
from typing import List, Union

import numpy as np
import torch
from hydra.utils import get_original_cwd
from torchtyping import TensorType
>>>>>>> 9030fcaa


def set_device(device: Union[str, torch.device]):
    if isinstance(device, torch.device):
        return device
    if device.lower() == "cuda" and torch.cuda.is_available():
        return torch.device("cuda")
    else:
        return torch.device("cpu")


def set_float_precision(precision: Union[int, torch.dtype]):
    if isinstance(precision, torch.dtype):
        return precision
    if precision == 16:
        return torch.float16
    elif precision == 32:
        return torch.float32
    elif precision == 64:
        return torch.float64
    else:
        raise ValueError("Precision must be one of [16, 32, 64]")


def set_int_precision(precision: Union[int, torch.dtype]):
    if isinstance(precision, torch.dtype):
        return precision
    if precision == 16:
        return torch.int16
    elif precision == 32:
        return torch.int32
    elif precision == 64:
        return torch.int64
    else:
        raise ValueError("Precision must be one of [16, 32, 64]")


def torch2np(x):
    if hasattr(x, "is_cuda") and x.is_cuda:
        x = x.detach().cpu()
    return np.array(x)


def handle_logdir():
    # TODO - just copy-pasted
    if "logdir" in config and config.logdir is not None:
        if not Path(config.logdir).exists() or config.overwrite_logdir:
            Path(config.logdir).mkdir(parents=True, exist_ok=True)
            with open(config.logdir + "/config.yml", "w") as f:
                yaml.dump(
                    numpy2python(namespace2dict(config)), f, default_flow_style=False
                )
            torch.set_num_threads(1)
            main(config)
        else:
            print(f"logdir {config.logdir} already exists! - Ending run...")
    else:
        print(f"working directory not defined - Ending run...")


def download_file_if_not_exists(path: str, url: str):
    """
    Download a file from google drive if path doestn't exist.
    url should be in the format: https://drive.google.com/uc?id=FILE_ID
    """
    import gdown

    path = Path(path)
    if not path.is_absolute():
        # to avoid storing downloaded files with the logs, prefix is set to the original working dir
        prefix = get_original_cwd()
        path = Path(prefix) / path
    if not path.exists():
        path.absolute().parent.mkdir(parents=True, exist_ok=True)
        gdown.download(url, str(path.absolute()), quiet=False)
    return path


<<<<<<< HEAD
def resolve_path(path: str) -> Path:
    return Path(expandvars(str(path))).expanduser().resolve()


def find_latest_checkpoint(ckpt_dir, pattern):
    final = list(ckpt_dir.glob(f"{pattern}*final*"))
    if len(final) > 0:
        return final[0]
    ckpts = list(ckpt_dir.glob(f"{pattern}*"))
    if not ckpts:
        raise ValueError(f"No checkpoints found in {ckpt_dir} with pattern {pattern}")
    return sorted(ckpts, key=lambda f: float(f.stem.split("iter")[1]))[-1]


def load_gflow_net_from_run_path(run_path, device="cuda"):
    device = str(device)
    run_path = resolve_path(run_path)
    hydra_dir = run_path / ".hydra"
    with initialize_config_dir(
        version_base=None, config_dir=str(hydra_dir), job_name="xxx"
    ):
        config = compose(config_name="config")
        print(OmegaConf.to_yaml(config))
    # Disable wandb
    config.logger.do.online = False
    # Logger
    logger = instantiate(config.logger, config, _recursive_=False)
    # The proxy is required in the env for scoring: might be an oracle or a model
    proxy = instantiate(
        config.proxy,
        device=device,
        float_precision=config.float_precision,
    )
    # The proxy is passed to env and used for computing rewards
    env = instantiate(
        config.env,
        proxy=proxy,
        device=device,
        float_precision=config.float_precision,
    )
    gflownet = instantiate(
        config.gflownet,
        device=device,
        float_precision=config.float_precision,
        env=env,
        buffer=config.env.buffer,
        logger=logger,
    )
    # Load final models
    ckpt_dir = Path(run_path) / config.logger.logdir.ckpts
    forward_latest = find_latest_checkpoint(
        ckpt_dir, config.gflownet.policy.forward.checkpoint
    )
    gflownet.forward_policy.model.load_state_dict(
        torch.load(forward_latest, map_location=device)
    )
    try:
        backward_latest = find_latest_checkpoint(
            ckpt_dir, config.gflownet.policy.backward.checkpoint
        )
        gflownet.backward_policy.model.load_state_dict(
            torch.load(backward_latest, map_location=device)
        )
    except AttributeError:
        print("No backward policy found")

    return gflownet


def batch_with_rest(start, stop, step, tensor=False):
    for i in range(start, stop, step):
        if tensor:
            yield torch.arange(i, min(i + step, stop))
        else:
            yield np.arange(i, min(i + step, stop))
=======
def tfloat(x, device, float_type):
    if isinstance(x, list) and torch.is_tensor(x[0]):
        return torch.stack(x).type(float_type).to(device)
    if torch.is_tensor(x):
        return x.type(float_type).to(device)
    else:
        return torch.tensor(x, dtype=float_type, device=device)


def tlong(x, device):
    if isinstance(x, list) and torch.is_tensor(x[0]):
        return torch.stack(x).type(torch.long).to(device)
    if torch.is_tensor(x):
        return x.type(torch.long).to(device)
    else:
        return torch.tensor(x, dtype=torch.long, device=device)


def tint(x, device, int_type):
    if isinstance(x, list) and torch.is_tensor(x[0]):
        return torch.stack(x).type(int_type).to(device)
    if torch.is_tensor(x):
        return x.type(int_type).to(device)
    else:
        return torch.tensor(x, dtype=int_type, device=device)


def tbool(x, device):
    if isinstance(x, list) and torch.is_tensor(x[0]):
        return torch.stack(x).type(torch.bool).to(device)
    if torch.is_tensor(x):
        return x.type(torch.bool).to(device)
    else:
        return torch.tensor(x, dtype=torch.bool, device=device)


def concat_items(list_of_items, index=None):
    if isinstance(list_of_items[0], np.ndarray):
        result = np.concatenate(list_of_items)
        if index is not None:
            index = index.cpu().numpy()
            result = result[index]
    elif torch.is_tensor(list_of_items[0]):
        result = torch.cat(list_of_items)
        if index is not None:
            result = result[index]
    else:
        raise NotImplementedError(
            "cannot concatenate {}".format(type(list_of_items[0]))
        )

    return result


def extend(
    orig: Union[List, TensorType["..."]], new: Union[List, TensorType["..."]]
) -> Union[List, TensorType["..."]]:
    assert type(orig) == type(new)
    if isinstance(orig, list):
        orig.extend(new)
    elif torch.tensor(orig):
        orig = torch.cat([orig, new])
    else:
        raise NotImplementedError(
            "Extension only supported for lists and torch tensors"
        )
    return orig


def copy(x: Union[List, TensorType["..."]]):
    if torch.is_tensor(x):
        return x.clone().detach()
    else:
        return x.copy()
>>>>>>> 9030fcaa
<|MERGE_RESOLUTION|>--- conflicted
+++ resolved
@@ -1,19 +1,13 @@
+from os.path import expandvars
 from pathlib import Path
-<<<<<<< HEAD
-from os.path import expandvars
+from typing import List, Union
+
 import numpy as np
 import torch
 from hydra import compose, initialize_config_dir
 from hydra.utils import get_original_cwd, instantiate
 from omegaconf import OmegaConf
-=======
-from typing import List, Union
-
-import numpy as np
-import torch
-from hydra.utils import get_original_cwd
 from torchtyping import TensorType
->>>>>>> 9030fcaa
 
 
 def set_device(device: Union[str, torch.device]):
@@ -92,7 +86,6 @@
     return path
 
 
-<<<<<<< HEAD
 def resolve_path(path: str) -> Path:
     return Path(expandvars(str(path))).expanduser().resolve()
 
@@ -168,7 +161,8 @@
             yield torch.arange(i, min(i + step, stop))
         else:
             yield np.arange(i, min(i + step, stop))
-=======
+
+
 def tfloat(x, device, float_type):
     if isinstance(x, list) and torch.is_tensor(x[0]):
         return torch.stack(x).type(float_type).to(device)
@@ -242,5 +236,4 @@
     if torch.is_tensor(x):
         return x.clone().detach()
     else:
-        return x.copy()
->>>>>>> 9030fcaa
+        return x.copy()