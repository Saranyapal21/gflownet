--- conflicted
+++ resolved
@@ -328,11 +328,7 @@
         l1: float,
         kl: float,
         jsd: float,
-<<<<<<< HEAD
-        corr_logp_rewards: float,
-=======
         corr_prob_traj_rewards: float,
->>>>>>> d2f027a6
         nll_tt: float,
         step: int,
         use_context: bool,
@@ -345,17 +341,10 @@
                     "L1 error",
                     "KL Div.",
                     "Jensen Shannon Div.",
-<<<<<<< HEAD
-                    "Corr. (logp, rewards)",
-                    "NLL of test data",
-                ],
-                [l1, kl, jsd, corr_logp_rewards, nll_tt],
-=======
                     "Corr. (test probs., rewards)",
                     "NLL of test data",
                 ],
                 [l1, kl, jsd, corr_prob_traj_rewards, nll_tt],
->>>>>>> d2f027a6
             )
         )
         self.log_metrics(
