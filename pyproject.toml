--- conflicted
+++ resolved
@@ -24,17 +24,13 @@
 plotly = ">=5.17.0"
 scikit-learn = ">=1.2.2"  # scikit-learn version to load correct RF proxy
 scipy = ">=1.11.2"
-<<<<<<< HEAD
 six = ">=1.16.0"
 torchtyping = "*"
-=======
-six = "*"
 torch = "==2.0.1"
 torch-geometric = ">=2.3.1"
 torch-scatter = ">=2.1.1"
 torchani = "*"
 torchtyping = ">=0.1.4"
->>>>>>> 3dc7766b
 tqdm = "*"
 wandb = ">=0.15.11"
 
