--- conflicted
+++ resolved
@@ -41,13 +41,6 @@
             self.oracle = self.proxy
         else:
             self.oracle = oracle
-<<<<<<< HEAD
-        if proxy_state_format == "ohe":
-            self.state2proxy = self.state2obs
-        elif proxy_state_format == "oracle":
-            self.state2proxy = self.state2oracle
-=======
->>>>>>> d16d63b6
         self.reward = (
             lambda x: [0]
             if not self.done
