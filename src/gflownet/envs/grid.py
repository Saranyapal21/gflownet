"""
Classes to represent a hyper-grid environments
"""
import itertools
import numpy as np
import pandas as pd
from src.gflownet.envs.base import GFlowNetEnv


class Grid(GFlowNetEnv):
    """
    Hyper-grid environment

    Attributes
    ----------
    ndim : int
        Dimensionality of the grid

    length : int
        Size of the grid (cells per dimension)

    cell_min : float
        Lower bound of the cells range

    cell_max : float
        Upper bound of the cells range
    """

    def __init__(
        self,
        n_dim=2,
        length=3,
        min_step_len=1,
        max_step_len=1,
        cell_min=-1,
        cell_max=1,
        env_id=None,
        reward_beta=1,
        reward_norm=1.0,
        reward_norm_std_mult=0,
        reward_func="power",
        denorm_proxy=False,
        energies_stats=None,
        proxy=None,
        oracle=None,
<<<<<<< HEAD
=======
        proxy_state_format=None,
>>>>>>> d16d63b6
        **kwargs,
    ):
        super(Grid, self).__init__(
            env_id,
            reward_beta,
            reward_norm,
            reward_norm_std_mult,
            reward_func,
            energies_stats,
            denorm_proxy,
            proxy,
            oracle,
<<<<<<< HEAD
=======
            proxy_state_format,
>>>>>>> d16d63b6
            **kwargs,
        )
        self.n_dim = n_dim
        self.state = [0 for _ in range(self.n_dim)]
        self.length = length
        self.obs_dim = self.length * self.n_dim
        self.min_step_len = min_step_len
        self.max_step_len = max_step_len
        self.cells = np.linspace(cell_min, cell_max, length)
        self.action_space = self.get_actions_space()
        self.eos = len(self.action_space)
        if self.proxy_state_format == "ohe":
            self.state2proxy = self.state2obs
        elif self.proxy_state_format == "oracle":
            self.state2proxy = self.state2oracle

    def get_actions_space(self):
        """
        Constructs list with all possible actions
        """
        valid_steplens = np.arange(self.min_step_len, self.max_step_len + 1)
        dims = [a for a in range(self.n_dim)]
        actions = []
        for r in valid_steplens:
            actions_r = [el for el in itertools.product(dims, repeat=r)]
            actions += actions_r
        return actions

    def get_mask_invalid_actions(self, state=None, done=None):
        """
        Returns a vector of length the action space + 1: True if forward action is
        invalid given the current state, False otherwise.
        """
        if state is None:
            state = self.state.copy()
        if done is None:
            done = self.done
        if done:
            return [True for _ in range(len(self.action_space) + 1)]
        mask = [False for _ in range(len(self.action_space) + 1)]
        for idx, a in enumerate(self.action_space):
            for d in a:
                if state[d] + 1 >= self.length:
                    mask[idx] = True
                    break
        return mask

    def true_density(self):
        # Return pre-computed true density if already stored
        if self._true_density is not None:
            return self._true_density
        # Calculate true density
        all_states = np.int32(
            list(itertools.product(*[list(range(self.length))] * self.n_dim))
        )
        state_mask = np.array(
            [len(self.get_parents(s, False)[0]) > 0 or sum(s) == 0 for s in all_states]
        )
        all_oracle = self.state2oracle(all_states)
        rewards = self.oracle(all_oracle)[state_mask]
        self._true_density = (
            rewards / rewards.sum(),
            rewards,
            list(map(tuple, all_states[state_mask])),
        )
        return self._true_density

    def state2oracle(self, state_list):
        """
        Prepares a list of states in "GFlowNet format" for the oracles: a list of length
        n_dim with values in the range [cell_min, cell_max] for each state.

        Args
        ----
        state_list : list of lists
            List of states.
        """
        return [
            (
                self.state2obs(state).reshape((self.n_dim, self.length))
                * self.cells[None, :]
            ).sum(axis=1)
            for state in state_list
        ]

    def state2obs(self, state=None):
        """
        Transforms the state given as argument (or self.state if None) into a
        one-hot encoding. The output is a list of len length * n_dim,
        where each n-th successive block of length elements is a one-hot encoding of
        the position in the n-th dimension.

        Example:
          - State, state: [0, 3, 1] (n_dim = 3)
          - state2obs(state): [1, 0, 0, 0, 0, 0, 0, 1, 0, 1, 0, 0] (length = 4)
                              |     0    |      3    |      1    |
        """
        if state is None:
            state = self.state.copy()
        obs = np.zeros(self.obs_dim, dtype=np.float32)
        obs[(np.arange(len(state)) * self.length + state)] = 1
        return obs

    def obs2state(self, obs):
        """
        Transforms the one-hot encoding version of a state given as argument
        into a state (list of the position at each dimension).

        Example:
          - obs: [1, 0, 0, 0, 0, 0, 0, 1, 0, 1, 0, 0] (length = 4, n_dim = 3)
                 |     0    |      3    |      1    |
          - obs2state(obs): [0, 3, 1]
        """
        obs_mat = np.reshape(obs, (self.n_dim, self.length))
        state = np.where(obs_mat)[1]
        return state

    def readable2state(self, readable, alphabet={}):
        """
        Converts a human-readable string representing a state into a state as a list of
        positions.
        """
        return [int(el) for el in readable.strip("[]").split(" ")]

    def state2readable(self, state, alphabet={}):
        """
        Converts a state (a list of positions) into a human-readable string
        representing a state.
        """
        return str(state).replace("(", "[").replace(")", "]").replace(",", "")

    def reset(self, env_id=None):
        """
        Resets the environment.
        """
        self.state = [0 for _ in range(self.n_dim)]
        self.n_actions = 0
        self.done = False
        self.id = env_id
        return self

    def get_parents(self, state=None, done=None):
        """
        Determines all parents and actions that lead to state.

        Args
        ----
        state : list
            Representation of a state, as a list of length length where each element is
            the position at each dimension.

        action : int
            Last action performed

        Returns
        -------
        parents : list
            List of parents as state2obs(state)

        actions : list
            List of actions that lead to state for each parent in parents
        """
        if state is None:
            state = self.state.copy()
        if done is None:
            done = self.done
        if done:
            return [self.state2obs(state)], [self.eos]
        else:
            parents = []
            actions = []
            for idx, a in enumerate(self.action_space):
                state_aux = state.copy()
                for a_sub in a:
                    if state_aux[a_sub] > 0:
                        state_aux[a_sub] -= 1
                    else:
                        break
                else:
                    parents.append(self.state2obs(state_aux))
                    actions.append(idx)
        return parents, actions

    def step(self, action):
        """
        Executes step given an action.

        Args
        ----
        a : int (tensor)
            Index of action in the action space. a == eos indicates "stop action"

        Returns
        -------
        self.state : list
            The sequence after executing the action

        valid : bool
            False, if the action is not allowed for the current state, e.g. stop at the
            root state
        """
        # All dimensions are at the maximum length
        if all([s == self.length - 1 for s in self.state]):
            self.done = True
            self.n_actions += 1
            return self.state, [self.eos], True
        if action != self.eos:
            state_next = self.state.copy()
            if action.ndim == 0:
                action = [action]
            for a in action:
                state_next[a] += 1
            if any([s >= self.length for s in state_next]):
                valid = False
            else:
                self.state = state_next
                valid = True
                self.n_actions += 1
            return self.state, action, valid
        else:
            self.done = True
            self.n_actions += 1
            return self.state, [self.eos], True

    @staticmethod
    def func_corners(x_list):
        def _func_corners(x):
            ax = abs(x)
            return -1.0 * (
                (ax > 0.5).prod(-1) * 0.5
                + ((ax < 0.8) * (ax > 0.6)).prod(-1) * 2
                + 1e-1
            )

        return np.asarray([_func_corners(x) for x in x_list])

    @staticmethod
    def func_corners_floor_B(x_list):
        def _func_corners_floor_B(x_list):
            ax = abs(x)
            return -1.0 * (
                (ax > 0.5).prod(-1) * 0.5
                + ((ax < 0.8) * (ax > 0.6)).prod(-1) * 2
                + 1e-2
            )

        return np.asarray([_func_corners_floor_B(x) for x in x_list])

    @staticmethod
    def func_corners_floor_A(x_list):
        def _func_corners_floor_A(x_list):
            ax = abs(x)
            return -1.0 * (
                (ax > 0.5).prod(-1) * 0.5
                + ((ax < 0.8) * (ax > 0.6)).prod(-1) * 2
                + 1e-3
            )

        return np.asarray([_func_corners_floor_A(x) for x in x_list])

    @staticmethod
    def func_cos_N(x_list):
        def _func_cos_N(x_list):
            ax = abs(x)
            return -1.0 * (((np.cos(x * 50) + 1) * norm.pdf(x * 5)).prod(-1) + 0.01)

        return np.asarray([_func_cos_N(x) for x in x_list])

    def make_train_set(self, ntrain, oracle=None, seed=168, output_csv=None):
        """
        Constructs a randomly sampled train set.

        Args
        ----
        """
        rng = np.random.default_rng(seed)
        samples = rng.integers(low=0, high=self.length, size=(ntrain,) + (self.n_dim,))
        if oracle:
            energies = oracle(self.state2oracle(samples))
        else:
            energies = self.oracle(self.state2oracle(samples))
        df_train = pd.DataFrame({"samples": list(samples), "energies": energies})
        if output_csv:
            df_train.to_csv(output_csv)
        return df_train

    def make_test_set(self, path_base_dataset, ntest, oracle=None, seed=168, output_csv=None):
        """
        Constructs a randomly sampled test set, by calling make_train_set.

        Args
        ----
        """
        return self.make_train_set(ntest, oracle, seed, output_csv)<|MERGE_RESOLUTION|>--- conflicted
+++ resolved
@@ -43,10 +43,7 @@
         energies_stats=None,
         proxy=None,
         oracle=None,
-<<<<<<< HEAD
-=======
         proxy_state_format=None,
->>>>>>> d16d63b6
         **kwargs,
     ):
         super(Grid, self).__init__(
@@ -59,10 +56,7 @@
             denorm_proxy,
             proxy,
             oracle,
-<<<<<<< HEAD
-=======
             proxy_state_format,
->>>>>>> d16d63b6
             **kwargs,
         )
         self.n_dim = n_dim
