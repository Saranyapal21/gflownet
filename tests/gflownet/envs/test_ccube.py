--- conflicted
+++ resolved
@@ -93,17 +93,12 @@
     "state, mask_expected",
     [
         (
-<<<<<<< HEAD
             [-1.0],
-            [False, False, True],
-=======
+            [False, False, True, False],
+        ),
+        (
             [0.0],
-            [False, False, True, False],
->>>>>>> 5fefeb5b
-        ),
-        (
-            [0.0],
-            [False, True, False],
+            [False, True, False, False],
         ),
         (
             [0.5],
@@ -129,13 +124,8 @@
     "state, mask_expected",
     [
         (
-<<<<<<< HEAD
             [-1.0, -1.0],
-            [False, False, True],
-=======
-            [0.0, 0.0],
             [False, False, True, False, False],
->>>>>>> 5fefeb5b
         ),
         (
             [0.0, 0.0],
@@ -185,21 +175,12 @@
     "state, mask_expected",
     [
         (
-<<<<<<< HEAD
             [-1.0],
-            [True, True, True],
-        ),
-        (
-            [0.0],
-            [True, False, True],
-=======
+            [True, False, True, False],
+        ),
+        (
             [0.0],
             [True, False, True, False],
-        ),
-        (
-            [0.1],
-            [False, True, True, False],
->>>>>>> 5fefeb5b
         ),
         (
             [0.05],
@@ -914,6 +895,7 @@
     )
     assert torch.all(torch.isfinite(logprobs))
 
+
 @pytest.mark.parametrize(
     "states, actions",
     [
