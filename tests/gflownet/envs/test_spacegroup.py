import common
import numpy as np
import pymatgen.symmetry.groups as pmgg
import pytest
import torch
from pyxtal.symmetry import Group

from gflownet.envs.crystals.spacegroup import SpaceGroup
from gflownet.utils.common import copy

N_ATOMS = [3, 7, 9]
N_ATOMS_B = [5, 0, 14, 1]
SG_SUBSET = [1, 17, 39, 123, 230]


@pytest.fixture
def env():
    return SpaceGroup()


@pytest.fixture
def env_with_composition():
    return SpaceGroup(n_atoms=N_ATOMS)


@pytest.fixture
def env_with_composition_b():
    return SpaceGroup(n_atoms=N_ATOMS_B)


@pytest.fixture
def env_with_restricted_spacegroups():
    return SpaceGroup(space_groups_subset=SG_SUBSET)


def test__environment__initializes_properly():
    env = SpaceGroup()
    assert env.source == [0] * 3
    assert env.state == [0] * 3


def test__environment__space_groups_subset__initializes_properly():
    def count_distinct(my_dict, sub_key):
        all_elements = []
        for sub_dict in my_dict.values():
            all_elements.extend(sub_dict[sub_key])

        distinct_elements = set(all_elements)
        return len(distinct_elements)

    env = SpaceGroup(space_groups_subset=[1, 2])
    nb_spacegroups = 2
    nb_cls = 1
    nb_ps = 2
    assert env.source == [0] * 3
    assert env.state == [0] * 3
    assert len(env.space_groups) == nb_spacegroups
    assert len(env.crystal_lattice_systems) == nb_cls
    assert len(env.point_symmetries) == nb_ps
    assert count_distinct(env.crystal_lattice_systems, "space_groups") == nb_spacegroups
    assert count_distinct(env.crystal_lattice_systems, "point_symmetries") == nb_ps
    assert count_distinct(env.point_symmetries, "space_groups") == nb_spacegroups
    assert count_distinct(env.point_symmetries, "crystal_lattice_systems") == nb_cls

    env = SpaceGroup(space_groups_subset=range(1, 15 + 1))
    nb_spacegroups = 15
    nb_cls = 2
    nb_ps = 3
    assert env.source == [0] * 3
    assert env.state == [0] * 3
    assert len(env.space_groups) == nb_spacegroups
    assert len(env.crystal_lattice_systems) == nb_cls
    assert len(env.point_symmetries) == nb_ps
    assert count_distinct(env.crystal_lattice_systems, "space_groups") == nb_spacegroups
    assert count_distinct(env.crystal_lattice_systems, "point_symmetries") == nb_ps
    assert count_distinct(env.point_symmetries, "space_groups") == nb_spacegroups
    assert count_distinct(env.point_symmetries, "crystal_lattice_systems") == nb_cls

    env = SpaceGroup(space_groups_subset=SG_SUBSET)
    nb_spacegroups = len(SG_SUBSET)
    nb_cls = 4
    nb_ps = 4
    assert env.source == [0] * 3
    assert env.state == [0] * 3
    assert len(env.space_groups) == nb_spacegroups
    assert len(env.crystal_lattice_systems) == nb_cls
    assert len(env.point_symmetries) == nb_ps
    assert count_distinct(env.crystal_lattice_systems, "space_groups") == nb_spacegroups
    assert count_distinct(env.crystal_lattice_systems, "point_symmetries") == nb_ps
    assert count_distinct(env.point_symmetries, "space_groups") == nb_spacegroups
    assert count_distinct(env.point_symmetries, "crystal_lattice_systems") == nb_cls


def test__environment__action_space_has_eos():
    env = SpaceGroup()
    assert env.eos in env.action_space


def test__env_with_composition_b__debug(env_with_composition_b):
    env = env_with_composition_b
    pass


@pytest.mark.parametrize(
    "action, expected",
    [
        (
            (0, 1, 0),
            True,
        ),
        (
            (0, 1, 1),
            False,
        ),
        (
            (0, 1, 2),
            True,
        ),
        (
            (0, 1, 3),
            False,
        ),
        (
            (1, 1, 0),
            True,
        ),
        (
            (1, 1, 1),
            True,
        ),
        (
            (1, 1, 2),
            False,
        ),
        (
            (1, 1, 3),
            False,
        ),
        (
            (2, 1, 0),
            True,
        ),
        (
            (2, 1, 1),
            True,
        ),
        (
            (2, 1, 2),
            True,
        ),
        (
            (2, 1, 3),
            True,
        ),
    ],
)
def test__action_space__contains_expected(env, action, expected):
    assert (action in env.action_space) == expected


@pytest.mark.parametrize(
    "action, expected",
    [
        (
            (2, 1, 0),
            True,
        ),
        (
            (2, 17, 0),
            True,
        ),
        (
            (2, 39, 0),
            True,
        ),
        (
            (2, 123, 0),
            True,
        ),
        (
            (2, 230, 0),
            True,
        ),
        (
            (2, 2, 0),
            False,
        ),
    ],
)
def test__action_space__env_with_restricted_spacegroups__contains_expected(
    env_with_restricted_spacegroups, action, expected
):
    env = env_with_restricted_spacegroups
    assert (action in env.action_space) == expected


@pytest.mark.parametrize(
    "state, action, expected",
    [
        (
            [0, 0, 0],
            (0, 1, 0),
            False,
        ),
        (
            [0, 0, 0],
            (0, 1, 2),
            True,
        ),
        (
            [0, 0, 0],
            (1, 1, 0),
            False,
        ),
        (
            [0, 0, 0],
            (2, 1, 0),
            False,
        ),
        (
            [0, 0, 1],
            (2, 1, 0),
            True,
        ),
        (
            [0, 0, 1],
            (0, 1, 0),
            True,
        ),
        (
            [0, 0, 1],
            (1, 1, 0),
            True,
        ),
        (
            [1, 1, 0],
            (2, 1, 3),
            False,
        ),
    ],
)
def test__get_mask_invalid_actions_forward__masks_expected_action(
    env, state, action, expected
):
    assert action in env.action_space
    mask = env.get_mask_invalid_actions_forward(state, False)
    assert mask[env.action_space.index(action)] == expected, print(
        state, action, expected
    )


@pytest.mark.parametrize(
    "state, parents_expected, parents_a_expected",
    [
        (
            [7, 3, 184],
            [[0, 0, 0], [7, 3, 0], [7, 0, 0], [0, 3, 0]],
            [(2, 184, 0), (2, 184, 3), (2, 184, 1), (2, 184, 2)],
        ),
        (
            [1, 0, 0],
            [[0, 0, 0]],
            [(0, 1, 0)],
        ),
        (
            [0, 1, 0],
            [[0, 0, 0]],
            [(1, 1, 0)],
        ),
        (
            [5, 4, 0],
            [[5, 0, 0], [0, 4, 0]],
            [(1, 4, 1), (0, 5, 2)],
        ),
        (
            [8, 2, 0],
            [[8, 0, 0], [0, 2, 0]],
            [(1, 2, 1), (0, 8, 2)],
        ),
    ],
)
def test__get_parents__returns_expected(
    env, state, parents_expected, parents_a_expected
):
    parents, parents_a = env.get_parents(state)
    parents = [tuple(p) for p in parents]
    parents_expected = [tuple(p) for p in parents_expected]
    assert set(parents) == set(parents_expected)
    assert set(parents_a) == set(parents_a_expected)


@pytest.mark.parametrize(
    "state",
    [
        [0, 0, 0],
        [1, 0, 0],
        [0, 1, 0],
        [1, 1, 0],
        [1, 1, 1],
    ],
)
def test__state2readable2state(env, state):
    assert env.equal(env.readable2state(env.state2readable(state)), state)


def test__env_with_composition__compatibility_dict_as_in_pyxtal(env_with_composition):
    for (
        sg,
        is_compatible,
    ) in env_with_composition.n_atoms_compatibility_dict.items():
        sg_pyxtal = Group(sg)
        assert sg_pyxtal.check_compatible(N_ATOMS)[0] == is_compatible


def test__get_mask_invalid_actions_forward__incompatible_sg_are_invalid(
    env_with_composition,
):
    """
    For all states with crystal-lattice system and point symmetry but not space group
    set, check that incompatible space groups according to pyxtal correspond to invalid
    actions.

    Note that this test takes non-negligible time. You may skip it for debugging/dev
    with: @pytest.mark.skip(reason="disabled during debugging - reactivate!")
    """
    all_x = env_with_composition.get_all_terminating_states()
    for state in all_x:
        state[env_with_composition.sg_idx] = 0
        env_with_composition.set_state(state=state, done=False)
        mask_f = env_with_composition.get_mask_invalid_actions_forward()
        state_type = env_with_composition.get_state_type(state)
        for sg in env_with_composition.space_groups:
            sg_pyxtal = Group(sg)
            is_compatible = sg_pyxtal.check_compatible(N_ATOMS)[0]
            action = (env_with_composition.sg_idx, sg, state_type)
            if not is_compatible:
                assert mask_f[env_with_composition.action_space.index(action)] is True


def test__states_are_compatible_with_pymatgen(env):
    for idx in env.space_groups:
        env = env.reset()
        env.step((2, idx, 0))
        sg_int = pmgg.sg_symbol_from_int_number(idx)
        sg = pmgg.SpaceGroup(sg_int)
        assert sg.int_number == env.state[env.sg_idx]
        assert sg.crystal_system == env.crystal_system
        assert sg.symbol == env.space_group_symbol
        assert sg.point_group == env.point_group


@pytest.mark.parametrize(
    "n_atoms, cls_idx, ps_idx",
    [
        [[1], 5, 1],
        [[17], 5, 1],
        [[1, 13], 5, 1],
    ],
)
def test__special_cases_composition_compatibility(n_atoms, cls_idx, ps_idx):
    env = SpaceGroup(n_atoms=n_atoms)
    # Crystal lattice system space groups must not compatible with composition
    # constraints
    assert env._is_compatible(cls_idx=cls_idx) is False
    # Setting crystal lattice system should fail
    action_cls_5_from_0 = (0, 5, 0)
    state_new, action, valid = env.step(action_cls_5_from_0)
    assert valid is False
    # Point symmetry space groups must be compatible with composition constraints
    assert env._is_compatible(ps_idx=ps_idx) is True
    # Setting point symmetry should be valid
    action_ps_1_from_0 = (1, 1, 0)
    state_new, action, valid = env.step(action_ps_1_from_0)
    assert valid is True
    # Setting crystal lattice system should still fail
    action_cls_5_from_2 = (0, 5, 2)
    state_new, action, valid = env.step(action_cls_5_from_2)
    assert valid is False


<<<<<<< HEAD
@pytest.mark.parametrize(
    "state",
    [
        [0, 0, 0],
        [1, 0, 0],
        [0, 1, 0],
        [0, 0, 1],
        [1, 1, 0],
        [1, 0, 1],
        [0, 1, 1],
        [1, 1, 1],
    ],
)
def test__get_parents__does_not_change_state(env, state):
    state_orig = copy(state)
    parents = env.get_parents(state, False)
    assert state == state_orig


@pytest.mark.parametrize(
    "state",
    [
        [0, 0, 0],
        [1, 0, 0],
        [0, 1, 0],
        [0, 0, 1],
        [1, 1, 0],
        [1, 0, 1],
        [0, 1, 1],
        [1, 1, 1],
    ],
)
def test__get_mask_invalid_actions_forward__does_not_change_state(env, state):
    state_orig = copy(state)
    mask_f = env.get_mask_invalid_actions_forward(state, False)
    assert state == state_orig


@pytest.mark.parametrize(
    "state",
    [
        [0, 0, 0],
        [1, 0, 0],
        [0, 1, 0],
        [0, 0, 1],
        [1, 1, 0],
        [1, 0, 1],
        [0, 1, 1],
        [1, 1, 1],
    ],
)
def test__get_mask_invalid_actions_backward__does_not_change_state(env, state):
    state_orig = copy(state)
    mask_b = env.get_mask_invalid_actions_backward(state, False)
    assert state == state_orig


def test__all_common__env(env):
    print("\n\nCommon tests for SpaceGroup without composition restrictions\n")
    return common.test__all_env_common(env)


def test__all_common__env_with_composition(env_with_composition):
    print(
        f"\n\nCommon tests for SpaceGroup with restrictions from composition {N_ATOMS}\n"
    )
    return common.test__all_env_common(env_with_composition)


def test__all_common__env_with_restricted_spacegroups(env_with_restricted_spacegroups):
    print(f"\n\nCommon tests for SpaceGroup with restricted space groups {SG_SUBSET}")
    return common.test__all_env_common(env_with_restricted_spacegroups)
=======
class TestSpaceGroupBasic(common.BaseTestsDiscrete):
    """Common tests for SpaceGroup without composition restrictions."""

    @pytest.fixture(autouse=True)
    def setup(self, env):
        self.env = env
        self.repeats = {
            "test__reset__state_is_source": 10,
        }
        self.n_states = {}  # TODO: Populate.


class TestSpaceGroupWithComposition(common.BaseTestsDiscrete):
    """Common tests for SpaceGroup with restrictions from composition."""

    @pytest.fixture(autouse=True)
    def setup(self, env_with_composition):
        self.env = env_with_composition
        self.repeats = {
            "test__reset__state_is_source": 10,
        }
        self.n_states = {}  # TODO: Populate.


class TestSpaceGroupWithRestrictedSpaceGroups(common.BaseTestsDiscrete):
    """Common tests for SpaceGroup with restricted space groups."""

    @pytest.fixture(autouse=True)
    def setup(self, env_with_restricted_spacegroups):
        self.env = env_with_restricted_spacegroups
        self.repeats = {
            "test__reset__state_is_source": 10,
        }
        self.n_states = {}  # TODO: Populate.
>>>>>>> d8000b09
<|MERGE_RESOLUTION|>--- conflicted
+++ resolved
@@ -378,7 +378,6 @@
     assert valid is False
 
 
-<<<<<<< HEAD
 @pytest.mark.parametrize(
     "state",
     [
@@ -436,22 +435,6 @@
     assert state == state_orig
 
 
-def test__all_common__env(env):
-    print("\n\nCommon tests for SpaceGroup without composition restrictions\n")
-    return common.test__all_env_common(env)
-
-
-def test__all_common__env_with_composition(env_with_composition):
-    print(
-        f"\n\nCommon tests for SpaceGroup with restrictions from composition {N_ATOMS}\n"
-    )
-    return common.test__all_env_common(env_with_composition)
-
-
-def test__all_common__env_with_restricted_spacegroups(env_with_restricted_spacegroups):
-    print(f"\n\nCommon tests for SpaceGroup with restricted space groups {SG_SUBSET}")
-    return common.test__all_env_common(env_with_restricted_spacegroups)
-=======
 class TestSpaceGroupBasic(common.BaseTestsDiscrete):
     """Common tests for SpaceGroup without composition restrictions."""
 
@@ -485,5 +468,4 @@
         self.repeats = {
             "test__reset__state_is_source": 10,
         }
-        self.n_states = {}  # TODO: Populate.
->>>>>>> d8000b09
+        self.n_states = {}  # TODO: Populate.